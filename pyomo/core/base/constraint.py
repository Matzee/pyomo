#  _________________________________________________________________________
#
#  Pyomo: Python Optimization Modeling Objects
#  Copyright (c) 2014 Sandia Corporation.
#  Under the terms of Contract DE-AC04-94AL85000 with Sandia Corporation,
#  the U.S. Government retains certain rights in this software.
#  This software is distributed under the BSD License.
#  _________________________________________________________________________

__all__ = ['Constraint', '_ConstraintData', 'ConstraintList',
           'simple_constraint_rule', 'simple_constraintlist_rule']

import inspect
import sys
import logging
from weakref import ref as weakref_ref

import pyutilib.math
from pyomo.core.base import expr as EXPR
from pyomo.core.base.numvalue import (ZeroConstant,
                                      value,
                                      as_numeric,
                                      is_constant,
                                      _sub)
from pyomo.core.base.component import (ActiveComponentData,
                                       register_component)
from pyomo.core.base.indexed_component import \
    (ActiveIndexedComponent,
     UnindexedComponent_set)
from pyomo.core.base.misc import (apply_indexed_rule,
                                  tabular_writer)
from pyomo.core.base.sets import Set

from six import StringIO, iteritems

logger = logging.getLogger('pyomo.core')

_simple_constraint_rule_types = set([ type(None), bool ])

_rule_returned_none_error = """Constraint '%s': rule returned None.

Constraint rules must return either a valid expression, a 2- or 3-member
tuple, or one of Constraint.Skip, Constraint.Feasible, or
Constraint.Infeasible.  The most common cause of this error is
forgetting to include the "return" statement at the end of your rule.
"""

def simple_constraint_rule( fn ):
    """
    This is a decorator that translates None/True/False return
    values into Constraint.Skip/Constraint.Feasible/Constraint.Infeasible.
    This supports a simpler syntax in constraint rules, though these
    can be more difficult to debug when errors occur.

    Example use:

    @simple_constraint_rule
    def C_rule(model, i, j):
        ...

    model.c = Constraint(rule=simple_constraint_rule(...))
    """
    def wrapper_function ( *args, **kwargs ):
        if fn.__class__ in _simple_constraint_rule_types:
            #
            # If the argument is a boolean or None, then this is a
            # trivial constraint expression.
            #
            value = fn
        else:
            #
            # Otherwise, the argument is a functor, so call it to
            # generate the constraint expression.
            #
            value = fn( *args, **kwargs )
        #
        # Map the value to a constant:
        #   None        Skip this constraint
        #   True        Feasible constraint
        #   False       Infeasible constraint
        #
        if value.__class__ in _simple_constraint_rule_types:
            if value is None:
                return Constraint.Skip
            elif value is True:
                return Constraint.Feasible
            elif value is False:
                return Constraint.Infeasible
        return value
    return wrapper_function


def simple_constraintlist_rule( fn ):
    """
    This is a decorator that translates None/True/False return values
    into ConstraintList.End/Constraint.Feasible/Constraint.Infeasible.
    This supports a simpler syntax in constraint rules, though these can be
    more difficult to debug when errors occur.

    Example use:

    @simple_constraintlist_rule
    def C_rule(model, i, j):
        ...

    model.c = ConstraintList(expr=simple_constraintlist_rule(...))
    """
    def wrapper_function ( *args, **kwargs ):
        if fn.__class__ in _simple_constraint_rule_types:
            #
            # If the argument is a boolean or None, then this is a
            # trivial constraint expression.
            #
            value = fn
        else:
            #
            # Otherwise, the argument is a functor, so call it to
            # generate the constraint expression.
            #
            value = fn( *args, **kwargs )
        #
        # Map the value to a constant:
        #   None        End the constraint list
        #   True        Feasible constraint
        #   False       Infeasible constraint
        #
        if value.__class__ in _simple_constraint_rule_types:
            if value is None:
                return ConstraintList.End
            elif value is True:
                return Constraint.Feasible
            elif value is False:
                return Constraint.Infeasible
        return value
    return wrapper_function


#
# This class is a pure interface
#

class _ConstraintData(ActiveComponentData):
    """
    This class defines the data for a single constraint.

    Constructor arguments:
        component       The Constraint object that owns this data.

    Public class attributes:
        active          A boolean that is true if this constraint is
                            active in the model.
        body            The Pyomo expression for this constraint
        lower           The Pyomo expression for the lower bound
        upper           The Pyomo expression for the upper bound
        equality        A boolean that indicates whether this is an
                            equality constraint
        strict_lower    A boolean that indicates whether this
                            constraint uses a strict lower bound
        strict_upper    A boolean that indicates whether this
                            constraint uses a strict upper bound

    Private class attributes:
        _component      The objective component.
        _active         A boolean that indicates whether this data is active
    """

    __slots__ = ()

    def __init__(self, component=None):
        #
        # These lines represent in-lining of the
        # following constructors:
        #   - _ConstraintData,
        #   - ActiveComponentData
        #   - ComponentData
        self._component = weakref_ref(component) if (component is not None) \
                          else None
        self._active = True

    #
    # Interface
    #

    def __call__(self, exception=True):
        """Compute the value of the body of this constraint."""
        if self.body is None:
            return None
        return self.body(exception=exception)

    def lslack(self):
        """
        Returns the value of L-f(x) for constraints of the form:
            L <= f(x) (<= U)
            (U >=) f(x) >= L
        """
        if self.lower is None:
            return float('-inf')
        else:
            return value(self.lower)-value(self.body)

    def uslack(self):
        """
        Returns the value of U-f(x) for constraints of the form:
            (L <=) f(x) <= U
            U >= f(x) (>= L)
        """
        if self.upper is None:
            return float('inf')
        else:
            return value(self.upper)-value(self.body)

    def slack(self):
        """
        Returns the smaller of lslack and uslack values
        """
        if self.lower is None:
            return value(self.upper)-value(self.body)
        elif self.upper is None:
            return value(self.lower)-value(self.body)
        return min(value(self.upper)-value(self.body), value(self.lower)-value(self.body))

    #
    # Abstract Interface
    #

    @property
    def body(self):
        """Access the body of a constraint expression."""
        raise NotImplementedError

    @property
    def lower(self):
        """Access the lower bound of a constraint expression."""
        raise NotImplementedError

    @property
    def upper(self):
        """Access the upper bound of a constraint expression."""
        raise NotImplementedError

    @property
    def equality(self):
        """A boolean indicating whether this is an equality constraint."""
        raise NotImplementedError

    @property
    def strict_lower(self):
        """A boolean indicating whether this constraint has a strict lower bound."""
        raise NotImplementedError

    @property
    def strict_upper(self):
        """A boolean indicating whether this constraint has a strict upper bound."""
        raise NotImplementedError

    def set_value(self, expr):
        """Set the expression on this constraint."""
        raise NotImplementedError

    def get_value(self):
        """Get the expression on this constraint."""
        raise NotImplementedError

class _GeneralConstraintData(_ConstraintData):
    """
    This class defines the data for a single general constraint.

    Constructor arguments:
        component       The Constraint object that owns this data.
        expr            The Pyomo expression stored in this constraint.

    Public class attributes:
        active          A boolean that is true if this constraint is
                            active in the model.
        body            The Pyomo expression for this constraint
        lower           The Pyomo expression for the lower bound
        upper           The Pyomo expression for the upper bound
        equality        A boolean that indicates whether this is an
                            equality constraint
        strict_lower    A boolean that indicates whether this
                            constraint uses a strict lower bound
        strict_upper    A boolean that indicates whether this
                            constraint uses a strict upper bound

    Private class attributes:
        _component      The objective component.
        _active         A boolean that indicates whether this data is active
    """

    __slots__ = ('_body', '_lower', '_upper', '_equality')

    def __init__(self,  expr, component=None):
        #
        # These lines represent in-lining of the
        # following constructors:
        #   - _ConstraintData,
        #   - ActiveComponentData
        #   - ComponentData
        self._component = weakref_ref(component) if (component is not None) \
                          else None
        self._active = True

        self._body = None
        self._lower = None
        self._upper = None
        self._equality = False
        if expr is not None:
            self.set_value(expr)

    def __getstate__(self):
        """
        This method must be defined because this class uses slots.
        """
        result = super(_GeneralConstraintData, self).__getstate__()
        for i in _GeneralConstraintData.__slots__:
            result[i] = getattr(self, i)
        return result

    # Since this class requires no special processing of the state
    # dictionary, it does not need to implement __setstate__()

    #
    # Abstract Interface
    #

    @property
    def body(self):
        """Access the body of a constraint expression."""
        return self._body

    @property
    def lower(self):
        """Access the lower bound of a constraint expression."""
        return self._lower

    @property
    def upper(self):
        """Access the upper bound of a constraint expression."""
        return self._upper

    @property
    def equality(self):
        """A boolean indicating whether this is an equality constraint."""
        return self._equality

    @property
    def strict_lower(self):
        """A boolean indicating whether this constraint has a strict lower bound."""
        return False

    @property
    def strict_upper(self):
        """A boolean indicating whether this constraint has a strict upper bound."""
        return False

    @property
    def expr(self):
        """Return the expression associated with this constraint."""
        return self.get_value()

    def set_value(self, expr):
        """Set the expression on this constraint."""

        if expr is None:
            self._body = None
            self._lower = None
            self._upper = None
            self._equality = False
            return

        _expr_type = expr.__class__
        if _expr_type is tuple: # or expr_type is list:
            #
            # Form equality expression
            #
            if len(expr) == 2:
                arg0 = expr[0]
                if arg0 is not None:
                    arg0 = as_numeric(arg0)
                arg1 = expr[1]
                if arg1 is not None:
                    arg1 = as_numeric(arg1)

                self._equality = True
                if arg1 is None or (not arg1._potentially_variable()):
                    self._lower = self._upper = arg1
                    self._body = arg0
                elif arg0 is None or (not arg0._potentially_variable()):
                    self._lower = self._upper = arg0
                    self._body = arg1
                else:
                    self._lower = self._upper = ZeroConstant
                    self._body = EXPR.generate_expression_bypassCloneCheck(
                        _sub, arg0, arg1)
            #
            # Form inequality expression
            #
            elif len(expr) == 3:
                arg0 = expr[0]
                if arg0 is not None:
                    arg0 = as_numeric(arg0)
                    if arg0._potentially_variable():
                        raise ValueError(
                            "Constraint '%s' found a 3-tuple (lower,"
                            " expression, upper) but the lower "
                            "value was not data or an expression "
                            "restricted to storage of data."
                            % (self.name))

                arg1 = expr[1]
                if arg1 is not None:
                    arg1 = as_numeric(arg1)

                arg2 = expr[2]
                if arg2 is not None:
                    arg2 = as_numeric(arg2)
                    if arg2._potentially_variable():
                        raise ValueError(
                            "Constraint '%s' found a 3-tuple (lower,"
                            " expression, upper) but the upper "
                            "value was not data or an expression "
                            "restricted to storage of data."
                            % (self.name))

                self._lower = arg0
                self._body  = arg1
                self._upper = arg2
            else:
                raise ValueError(
                    "Constructor rule for constraint '%s' returned "
                    "a tuple of length %d. Expecting a tuple of "
                    "length 2 or 3:\n"
                    "Equality:   (left, right)\n"
                    "Inequality: (lower, expression, upper)"
                    % (self.name, len(expr)))

            relational_expr = False
        else:
            try:
                relational_expr = expr.is_relational()
                if not relational_expr:
                    raise ValueError(
                        "Constraint '%s' does not have a proper "
                        "value. Found '%s'\nExpecting a tuple or "
                        "equation. Examples:"
                        "\n   summation(model.costs) == model.income"
                        "\n   (0, model.price[item], 50)"
                        % (self.name, str(expr)))
            except AttributeError:
                msg = ("Constraint '%s' does not have a proper "
                       "value. Found '%s'\nExpecting a tuple or "
                       "equation. Examples:"
                       "\n   summation(model.costs) == model.income"
                       "\n   (0, model.price[item], 50)"
                       % (self.name, str(expr)))
                if type(expr) is bool:
                    msg += ("\nNote: constant Boolean expressions "
                            "are not valid constraint expressions. "
                            "Some apparently non-constant compound "
                            "inequalities (e.g. 'expr >= 0 <= 1') "
                            "can return boolean values; the proper "
                            "form for compound inequalities is "
                            "always 'lb <= expr <= ub'.")
                raise ValueError(msg)
        #
        # Special check for chainedInequality errors like "if var <
        # 1:" within rules.  Catching them here allows us to provide
        # the user with better (and more immediate) debugging
        # information.  We don't want to check earlier because we
        # want to provide a specific debugging message if the
        # construction rule returned True/False; for example, if the
        # user did ( var < 1 > 0 ) (which also results in a non-None
        # chainedInequality value)
        #
        if EXPR.generate_relational_expression.chainedInequality is not None:
            raise TypeError(EXPR.chainedInequalityErrorMessage())
        #
        # Process relational expressions
        # (i.e. explicit '==', '<', and '<=')
        #
        if relational_expr:
            if _expr_type is EXPR._EqualityExpression:
                # Equality expression: only 2 arguments!
                self._equality = True
                _args = expr._args
                # Explicitly dereference the original arglist (otherwise
                # this runs afoul of the getrefcount logic)
                expr._args = []

                if not _args[1]._potentially_variable():
                    self._lower = self._upper = _args[1]
                    self._body = _args[0]
                elif not _args[0]._potentially_variable():
                    self._lower = self._upper = _args[0]
                    self._body = _args[1]
                else:
                    self._lower = self._upper = ZeroConstant
                    self._body = EXPR.generate_expression_bypassCloneCheck(
                        _sub, _args[0], _args[1] )
            else:
                # Inequality expression: 2 or 3 arguments
                if expr._strict:
                    try:
                        _strict = any(expr._strict)
                    except:
                        _strict = True
                    if _strict:
                        #
                        # We can relax this when:
                        #   (a) we have a need for this
                        #   (b) we have problem writer that
                        #       explicitly handles this
                        #   (c) we make sure that all problem writers
                        #       that don't handle this make it known
                        #       to the user through an error or
                        #       warning
                        #
                        raise ValueError(
                            "Constraint '%s' encountered a strict "
                            "inequality expression ('>' or '<'). All"
                            " constraints must be formulated using "
                            "using '<=', '>=', or '=='."
                            % (self.name))

                _args = expr._args
                # Explicitly dereference the original arglist (otherwise
                # this runs afoul of the getrefcount logic)
                expr._args = []

                if len(_args) == 3:

                    if _args[0]._potentially_variable():
                        raise ValueError(
                            "Constraint '%s' found a double-sided "
                            "inequality expression (lower <= "
                            "expression <= upper) but the lower "
                            "bound was not data or an expression "
                            "restricted to storage of data."
                            % (self.name))
                    if _args[2]._potentially_variable():
                        raise ValueError(
                            "Constraint '%s' found a double-sided "\
                            "inequality expression (lower <= "
                            "expression <= upper) but the upper "
                            "bound was not data or an expression "
                            "restricted to storage of data."
                            % (self.name))

                    self._lower = _args[0]
                    self._body  = _args[1]
                    self._upper = _args[2]

                else:
                    if not _args[1]._potentially_variable():
                        self._lower = None
                        self._body  = _args[0]
                        self._upper = _args[1]
                    elif not _args[0]._potentially_variable():
                        self._lower = _args[0]
                        self._body  = _args[1]
                        self._upper = None
                    else:
                        self._lower = None
                        self._body  = EXPR.generate_expression_bypassCloneCheck(
                            _sub, _args[0], _args[1])
                        self._upper = ZeroConstant

        #
        # Replace numeric bound values with a NumericConstant object,
        # and reset the values to 'None' if they are 'infinite'
        #
        if (self._lower is not None) and is_constant(self._lower):
            val = self._lower()
            if not pyutilib.math.is_finite(val):
                if val > 0:
                    raise ValueError(
                        "Constraint '%s' created with a +Inf lower "
                        "bound." % (self.name))
                self._lower = None
            elif bool(val > 0) == bool(val <= 0):
                raise ValueError(
                    "Constraint '%s' created with a non-numeric "
                    "lower bound." % (self.name))

        if (self._upper is not None) and is_constant(self._upper):
            val = self._upper()
            if not pyutilib.math.is_finite(val):
                if val < 0:
                    raise ValueError(
                        "Constraint '%s' created with a -Inf upper "
                        "bound." % (self.name))
                self._upper = None
            elif bool(val > 0) == bool(val <= 0):
                raise ValueError(
                    "Constraint '%s' created with a non-numeric "
                    "upper bound." % (self.name))

        #
        # Error check, to ensure that we don't have a constraint that
        # doesn't depend on any variables / parameters.
        #
        # Error check, to ensure that we don't have an equality
        # constraint with 'infinite' RHS
        #
        if self._equality:
            if self._lower is None:
                raise ValueError(
                    "Equality constraint '%s' defined with "
                    "non-finite term." % (self.name))
            assert self._lower is self._upper

<<<<<<< HEAD
=======
    def get_value(self):
        """Get the expression on this constraint."""
        if self._equality:
            return self._body == self._lower
        else:
            if self._lower is None:
                return self._body <= self._upper
            elif self._upper is None:
                return self._lower <= self._body
            return self._lower <= self._body <= self._upper
>>>>>>> c43dd35e

class Constraint(ActiveIndexedComponent):
    """
    This modeling component defines a constraint expression using a
    rule function.

    Constructor arguments:
        expr            A Pyomo expression for this constraint
        rule            A function that is used to construct constraint
                            expressions
        doc             A text string describing this component
        name            A name for this component

    Public class attributes:
        doc             A text string describing this component
        name            A name for this component
        active          A boolean that is true if this component will be
                            used to construct a model instance
        rule            The rule used to initialize the constraint(s)

    Private class attributes:
        _constructed        A boolean that is true if this component has been
                                constructed
        _data               A dictionary from the index set to component data
                                objects
        _index              The set of valid indices
        _implicit_subsets   A tuple of set objects that represents the index set
        _model              A weakref to the model that owns this component
        _parent             A weakref to the parent block that owns this component
        _type               The class type for the derived subclass
    """

    NoConstraint    = (1000,)
    Skip            = (1000,)
    Infeasible      = (1001,)
    Violated        = (1001,)
    Feasible        = (1002,)
    Satisfied       = (1002,)

    def __new__(cls, *args, **kwds):
        if cls != Constraint:
            return super(Constraint, cls).__new__(cls)
        if args == () or (type(args[0]) == set and args[0] == UnindexedComponent_set and len(args)==1):
            return SimpleConstraint.__new__(SimpleConstraint)
        else:
            return IndexedConstraint.__new__(IndexedConstraint)

    def __init__(self, *args, **kwargs):
        self.rule = kwargs.pop('rule', None)
        self._init_expr = kwargs.pop('expr', None)
        #if self.rule is None and self._init_expr is None:
        #    raise ValueError("A simple Constraint component requires a 'rule' or 'expr' option")
        kwargs.setdefault('ctype', Constraint)
        ActiveIndexedComponent.__init__(self, *args, **kwargs)


    def construct(self, data=None):
        """
        Construct the expression(s) for this constraint.
        """
        if __debug__ and logger.isEnabledFor(logging.DEBUG):
            logger.debug("Constructing constraint %s"
                         % (self.name))
        if self._constructed:
            return
        self._constructed=True

        _init_expr = self._init_expr
        _init_rule = self.rule
        #
        # We no longer need these
        #
        self._init_expr = None
        # Utilities like DAE assume this stays around
        #self.rule = None

        if (_init_rule is None) and \
           (_init_expr is None):
            # No construction role or expression specified.
            return

        _self_parent = self._parent()
        if not self.is_indexed():
            #
            # Scalar component
            #
            if _init_rule is None:
                tmp = _init_expr
            else:
                try:
                    tmp = _init_rule(_self_parent)
                except Exception:
                    err = sys.exc_info()[1]
                    logger.error(
                        "Rule failed when generating expression for "
                        "constraint %s:\n%s: %s"
                        % (self.name,
                           type(err).__name__,
                           err))
                    raise
                if tmp is None:
                    raise ValueError(
                        _rule_returned_none_error % (self.name,) )

            assert None not in self._data
            cdata = self._check_skip_add(None, tmp, condata=self)
            if cdata is not None:
                # this happens as a side-effect of set_value on
                # SimpleConstraint (normally _check_skip_add does not
                # add anything to the _data dict but it does call
                # set_value on the condata object we pass in)
                assert None in self._data
            else:
                assert None not in self._data

        else:

            if not _init_expr is None:
                raise IndexError(
                    "Constraint '%s': Cannot initialize multiple indices "
                    "of a constraint with a single expression" %
                    (self.name,) )

            for ndx in self._index:
                try:
                    tmp = apply_indexed_rule(self,
                                             _init_rule,
                                             _self_parent,
                                             ndx)
                except Exception:
                    err = sys.exc_info()[1]
                    logger.error(
                        "Rule failed when generating expression for "
                        "constraint %s with index %s:\n%s: %s"
                        % (self.name,
                           str(ndx),
                           type(err).__name__,
                           err))
                    raise
                if tmp is None:
                    raise ValueError(
                        _rule_returned_none_error %
                        ('%s[%s]' % (self.name, str(ndx)),) )

                cdata = self._check_skip_add(ndx, tmp)
                if cdata is not None:
                    self._data[ndx] = cdata

    def _pprint(self):
        """
        Return data that will be printed for this component.
        """
        return (
            [("Size", len(self)),
             ("Index", self._index \
              if self._index != UnindexedComponent_set else None),
             ("Active", self.active),
             ],
            iteritems(self),
            ( "Lower","Body","Upper","Active" ),
            lambda k, v: [ "-Inf" if v.lower is None else v.lower,
                           v.body,
                           "+Inf" if v.upper is None else v.upper,
                           v.active,
                           ]
            )

    def display(self, prefix="", ostream=None):
        """
        Print component state information

        This duplicates logic in Component.pprint()
        """
        if not self.active:
            return
        if ostream is None:
            ostream = sys.stdout
        tab="    "
        ostream.write(prefix+self.local_name+" : ")
        ostream.write("Size="+str(len(self)))

        ostream.write("\n")
        tabular_writer( ostream, prefix+tab,
                        ((k,v) for k,v in iteritems(self._data) if v.active),
                        ( "Lower","Body","Upper" ),
                        lambda k, v: [ value(v.lower),
                                       v.body(),
                                       value(v.upper),
                                       ] )

    #
    # Checks flags like Constraint.Skip, etc. before
    # actually creating a constraint object. Optionally
    # pass in the _ConstraintData object to set the value
    # on. Only returns the _ConstraintData object when it
    # should be added to the _data dict; otherwise, None
    # is returned or an exception is raised.
    #
    def _check_skip_add(self, index, expr, condata=None):

        #
        # Adds a dummy constraint object to the _data
        # dict just before an error message is generated
        # so that we can generate a fully qualified name
        #
        def _prep_for_error():
            if condata is None:
                self._data[index] = _GeneralConstraintData(None,
                                                           component=self)
            else:
                self._data[index] = condata

        _expr_type = expr.__class__
        #
        # Convert deprecated expression values
        #
        if _expr_type in _simple_constraint_rule_types:

            _prep_for_error()

            if expr is None:
                raise ValueError(
                    "Invalid constraint expression. The constraint "
                    "expression resolved to None instead of a Pyomo "
                    "object. Please modify your rule to return "
                    "Constraint.Skip instead of None."
                    "\n\nError thrown for Constraint '%s'"
                    % (self._data[index].name))

            #
            # There are cases where a user thinks they are generating
            # a valid 2-sided inequality, but Python's internal
            # systems for handling chained inequalities is doing
            # something very different and resolving it to True /
            # False.  In this case, chainedInequality will be
            # non-None, but the expression will be a bool.  For
            # example, model.a < 1 > 0.
            #
            if EXPR.generate_relational_expression.\
                    chainedInequality is not None:

                buf = StringIO()
                EXPR.generate_relational_expression.\
                    chainedInequality.pprint(buf)
                #
                # We are about to raise an exception, so it's OK to
                # reset chainedInequality
                #
                EXPR.generate_relational_expression.\
                    chainedInequality = None
                raise ValueError(
                    "Invalid chained (2-sided) inequality detected. "
                    "The expression is resolving to %s instead of a "
                    "Pyomo Expression object. This can occur when "
                    "the middle term of a chained inequality is a "
                    "constant or immutable parameter, for example, "
                    "'model.a <= 1 >= 0'.  The proper form for "
                    "2-sided inequalities is '0 <= model.a <= 1'."
                    "\n\nError thrown for Constraint '%s'"
                    "\n\nUnresolved (dangling) inequality "
                    "expression: %s"
                    % (expr, self._data[index].name, buf))
            else:
                raise ValueError(
                    "Invalid constraint expression. The constraint "
                    "expression resolved to a trivial Boolean (%s) "
                    "instead of a Pyomo object. Please modify your "
                    "rule to return Constraint.%s instead of %s."
                    "\n\nError thrown for Constraint '%s'"
                    % (expr,
                       expr and "Feasible" or "Infeasible",
                       expr,
                       self._data[index].name))

        #
        # Ignore an 'empty' constraint
        #
        if _expr_type is tuple and len(expr) == 1:
            if (expr == Constraint.Skip) or \
               (expr == Constraint.Feasible):
                return None
            if expr == Constraint.Infeasible:
                _prep_for_error()
                raise ValueError(
                    "Constraint '%s' is always infeasible"
                    % self._data[index].name)

        if condata is None:
            self._data[index] = condata = \
                _GeneralConstraintData(None, component=self)
        condata.set_value(expr)
        assert condata.parent_component() is self

        return condata

class SimpleConstraint(_GeneralConstraintData, Constraint):
    """
    SimpleConstraint is the implementation representing a single,
    non-indexed constraint.
    """

    def __init__(self, *args, **kwds):
        _GeneralConstraintData.__init__(self,
                                        component=self,
                                        expr=None)
        Constraint.__init__(self, *args, **kwds)

    #
    # Since this class derives from Component and
    # Component.__getstate__ just packs up the entire __dict__ into
    # the state dict, we do not need to define the __getstate__ or
    # __setstate__ methods.  We just defer to the super() get/set
    # state.  Since all of our get/set state methods rely on super()
    # to traverse the MRO, this will automatically pick up both the
    # Component and Data base classes.
    #

    #
    # Override abstract interface methods to first check for
    # construction
    #

    @property
    def body(self):
        """Access the body of a constraint expression."""
        if self._constructed:
            if len(self._data) == 0:
                raise ValueError(
                    "Accessing the body of SimpleConstraint "
                    "'%s' before the Constraint has been assigned "
                    "an expression. There is currently "
                    "nothing to access." % (self.name))
            return _GeneralConstraintData.body.fget(self)
        raise ValueError(
            "Accessing the body of constraint '%s' "
            "before the Constraint has been constructed (there "
            "is currently no value to return)."
            % (self.name))

    @property
    def lower(self):
        """Access the lower bound of a constraint expression."""
        if self._constructed:
            if len(self._data) == 0:
                raise ValueError(
                    "Accessing the lower bound of SimpleConstraint "
                    "'%s' before the Constraint has been assigned "
                    "an expression. There is currently "
                    "nothing to access." % (self.name))
            return _GeneralConstraintData.lower.fget(self)
        raise ValueError(
            "Accessing the lower bound of constraint '%s' "
            "before the Constraint has been constructed (there "
            "is currently no value to return)."
            % (self.name))

    @property
    def upper(self):
        """Access the upper bound of a constraint expression."""
        if self._constructed:
            if len(self._data) == 0:
                raise ValueError(
                    "Accessing the upper bound of SimpleConstraint "
                    "'%s' before the Constraint has been assigned "
                    "an expression. There is currently "
                    "nothing to access." % (self.name))
            return _GeneralConstraintData.upper.fget(self)
        raise ValueError(
            "Accessing the upper bound of constraint '%s' "
            "before the Constraint has been constructed (there "
            "is currently no value to return)."
            % (self.name))

    @property
    def equality(self):
        """A boolean indicating whether this is an equality constraint."""
        if self._constructed:
            if len(self._data) == 0:
                raise ValueError(
                    "Accessing the equality flag of SimpleConstraint "
                    "'%s' before the Constraint has been assigned "
                    "an expression. There is currently "
                    "nothing to access." % (self.name))
            return _GeneralConstraintData.equality.fget(self)
        raise ValueError(
            "Accessing the equality flag of constraint '%s' "
            "before the Constraint has been constructed (there "
            "is currently no value to return)."
            % (self.name))

    @property
    def strict_lower(self):
        """A boolean indicating whether this constraint has a strict lower bound."""
        if self._constructed:
            if len(self._data) == 0:
                raise ValueError(
                    "Accessing the strict_lower flag of SimpleConstraint "
                    "'%s' before the Constraint has been assigned "
                    "an expression. There is currently "
                    "nothing to access." % (self.name))
            return _GeneralConstraintData.strict_lower.fget(self)
        raise ValueError(
            "Accessing the strict_lower flag of constraint '%s' "
            "before the Constraint has been constructed (there "
            "is currently no value to return)."
            % (self.name))

    @property
    def strict_upper(self):
        """A boolean indicating whether this constraint has a strict upper bound."""
        if self._constructed:
            if len(self._data) == 0:
                raise ValueError(
                    "Accessing the strict_upper flag of SimpleConstraint "
                    "'%s' before the Constraint has been assigned "
                    "an expression. There is currently "
                    "nothing to access." % (self.name))
            return _GeneralConstraintData.strict_upper.fget(self)
        raise ValueError(
            "Accessing the strict_upper flag of constraint '%s' "
            "before the Constraint has been constructed (there "
            "is currently no value to return)."
            % (self.name))

    #
    # Singleton constraints are strange in that we want them to be
    # both be constructed but have len() == 0 when not initialized with
    # anything (at least according to the unit tests that are
    # currently in place). So during initialization only, we will
    # treat them as "indexed" objects where things like
    # Constraint.Skip are managed. But after that they will behave
    # like _ConstraintData objects where set_value does not handle
    # Constraint.Skip but expects a valid expression or None.
    #

    def set_value(self, expr):
        """Set the expression on this constraint."""
        if self._constructed:
            if len(self._data) == 0:
                self._data[None] = self
            return _GeneralConstraintData.set_value(self, expr)
        raise ValueError(
            "Setting the value of constraint '%s' "
            "before the Constraint has been constructed (there "
            "is currently no object to set)."
            % (self.name))

    #
    # Leaving this method for backward compatibility reasons.
    # (probably should be removed)
    #
    def add(self, index, expr):
        """Add a constraint with a given index."""
        if index is not None:
            raise ValueError(
                "SimpleConstraint object '%s' does not accept "
                "index values other than None. Invalid value: %s"
                % (self.name, index))
        self.set_value(expr)
        return self

class IndexedConstraint(Constraint):

    #
    # Leaving this method for backward compatibility reasons
    # Note: It allows adding members outside of self._index.
    #       This has always been the case. Not sure there is
    #       any reason to maintain a reference to a separate
    #       index set if we allow this.
    #
    def add(self, index, expr):
        """Add a constraint with a given index."""
        cdata = self._check_skip_add(index, expr)
        if cdata is not None:
            self._data[index] = cdata
        return cdata

    # This should be supported by all indexed components
    def __delitem__(self, index):
        del self._data[index]

class ConstraintList(IndexedConstraint):
    """
    A constraint component that represents a list of constraints.
    Constraints can be indexed by their index, but when they are
    added an index value is not specified.
    """

    End             = (1003,)

    def __init__(self, **kwargs):
        """Constructor"""
        args = (Set(),)
        self._nconstraints = 0
        if 'expr' in kwargs:
            raise ValueError(
                "ConstraintList does not accept the 'expr' keyword")
        Constraint.__init__(self, *args, **kwargs)

    def construct(self, data=None):
        """
        Construct the expression(s) for this constraint.
        """
        generate_debug_messages = \
            __debug__ and logger.isEnabledFor(logging.DEBUG)
        if generate_debug_messages:
            logger.debug("Constructing constraint list %s"
                         % (self.name))

        if self._constructed:
            return
        self._constructed=True

        assert self._init_expr is None
        _init_rule = self.rule

        #
        # We no longer need these
        #
        self._init_expr = None
        # Utilities like DAE assume this stays around
        #self.rule = None

        if _init_rule is None:
            return

        _generator = None
        _self_parent = self._parent()
        if inspect.isgeneratorfunction(_init_rule):
            _generator = _init_rule(_self_parent)
        elif inspect.isgenerator(_init_rule):
            _generator = _init_rule
        if _generator is None:
            while True:
                val = self._nconstraints + 1
                if generate_debug_messages:
                    logger.debug(
                        "   Constructing constraint index "+str(val))
                expr = apply_indexed_rule(self,
                                          _init_rule,
                                          _self_parent,
                                          val)
                if expr is None:
                    raise ValueError(
                        "ConstraintList '%s': rule returned None "
                        "instead of ConstraintList.End" % (self.name,) )
                if (expr.__class__ is tuple) and \
                   (expr == ConstraintList.End):
                    return
                self.add(expr)

        else:

            for expr in _generator:
                if expr is None:
                    raise ValueError(
                        "ConstraintList '%s': generator returned None "
                        "instead of ConstraintList.End" % (self.name,) )
                if (expr.__class__ is tuple) and \
                   (expr == ConstraintList.End):
                    return
                self.add(expr)

    def add(self, expr):
        """Add a constraint with an implicit index."""
        cdata = self._check_skip_add(self._nconstraints + 1, expr)
        self._nconstraints += 1
        self._index.add(self._nconstraints)
        if cdata is not None:
            self._data[self._nconstraints] = cdata
        return cdata

register_component(Constraint, "General constraint expressions.")
register_component(ConstraintList, "A list of constraint expressions.")<|MERGE_RESOLUTION|>--- conflicted
+++ resolved
@@ -609,8 +609,6 @@
                     "non-finite term." % (self.name))
             assert self._lower is self._upper
 
-<<<<<<< HEAD
-=======
     def get_value(self):
         """Get the expression on this constraint."""
         if self._equality:
@@ -621,7 +619,6 @@
             elif self._upper is None:
                 return self._lower <= self._body
             return self._lower <= self._body <= self._upper
->>>>>>> c43dd35e
 
 class Constraint(ActiveIndexedComponent):
     """
