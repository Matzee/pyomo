#  _________________________________________________________________________
#
#  Pyomo: Python Optimization Modeling Objects
#  Copyright (c) 2014 Sandia Corporation.
#  Under the terms of Contract DE-AC04-94AL85000 with Sandia Corporation,
#  the U.S. Government retains certain rights in this software.
#  This software is distributed under the BSD License.
#  _________________________________________________________________________
#
# Unit Tests for Elements of a Block
#

import logging
import os
import sys
import six

from six import StringIO

from copy import deepcopy
from os.path import abspath, dirname, join

currdir = dirname( abspath(__file__) )

import pyutilib.th as unittest
import pyutilib.services

from pyomo.environ import *
from pyomo.core.base.block import SimpleBlock
from pyomo.core.base.expr import identify_variables
from pyomo.opt import *
<<<<<<< HEAD

solvers = check_available_solvers('glpk')

=======
from pyomo.gdp import Disjunct
>>>>>>> cf0e1764

class DerivedBlock(SimpleBlock):
    def __init__(self, *args, **kwargs):
        """Constructor"""
        kwargs['ctype'] = DerivedBlock
        super(DerivedBlock, self).__init__(*args, **kwargs)


class LoggingIntercept(object):
    def __init__(self, output, module=None, level=logging.WARNING):
        self.handler = logging.StreamHandler(output)
        self.handler.setFormatter(logging.Formatter('%(message)s'))
        self.handler.setLevel(level)
        self.level = level
        self.module = module

    def __enter__(self):
        logger = logging.getLogger(self.module)
        self.level = logger.level
        logger.setLevel(self.handler.level)
        logger.addHandler(self.handler)

    def __exit__(self, et, ev, tb):
        logger = logging.getLogger(self.module)
        logger.removeHandler(self.handler)
        logger.setLevel(self.level)


class TestGenerators(unittest.TestCase):

    @ unittest.nottest
    def generate_model(self):
        #
        # ** DO NOT modify the model below without updating the
        # component_lists and component_data_lists with the correct
        # declaration orders
        #

        model = ConcreteModel()
        model.q = Set(initialize=[1,2])
        model.Q = Set(model.q,initialize=[1,2])
        model.x = Var(initialize=-1)
        model.X = Var(model.q,initialize=-1)
        model.e = Expression(initialize=-1)
        model.E = Expression(model.q,initialize=-1)
        model.p = Param(mutable=True,initialize=-1)
        model.P = Param(model.q,mutable=True,initialize=-1)
        model.o = Objective(expr=-1)
        model.O = Objective(model.q, rule=lambda model,i: -1)
        model.c = Constraint(expr=model.x>=-1)
        model.C = Constraint(model.q, rule=lambda model,i: model.X[i]>=-1)
        model.sos = SOSConstraint(var=model.X, index=model.q, sos=1)
        model.SOS = SOSConstraint(model.q, var=model.X, index=model.Q, sos=1)
        model.s = Suffix()

        model.b = Block()
        model.b.q = Set(initialize=[1,2])
        model.b.Q = Set(model.b.q,initialize=[1,2])
        model.b.x = Var(initialize=0)
        model.b.X = Var(model.b.q,initialize=0)
        model.b.e = Expression(initialize=0)
        model.b.E = Expression(model.b.q,initialize=0)
        model.b.p = Param(mutable=True,initialize=0)
        model.b.P = Param(model.b.q,mutable=True,initialize=0)
        model.b.o = Objective(expr=0)
        model.b.O = Objective(model.b.q, rule=lambda b,i: 0)
        model.b.c = Constraint(expr=model.b.x>=0)
        model.b.C = Constraint(model.b.q, rule=lambda b,i: b.X[i]>=0)
        model.b.sos = SOSConstraint(var=model.b.X, index=model.b.q, sos=1)
        model.b.SOS = SOSConstraint(model.b.q, var=model.b.X, index=model.b.Q, sos=1)
        model.b.s = Suffix()
        model.b.component_lists = {}
        model.b.component_data_lists = {}
        model.b.component_lists[Set] = [model.b.q, model.b.Q]
        model.b.component_data_lists[Set] = [model.b.q, model.b.Q[1], model.b.Q[2]]
        model.b.component_lists[Var] = [model.b.x, model.b.X]
        model.b.component_data_lists[Var] = [model.b.x, model.b.X[1], model.b.X[2]]
        model.b.component_lists[Expression] = [model.b.e, model.b.E]
        model.b.component_data_lists[Expression] = [model.b.e, model.b.E[1], model.b.E[2]]
        model.b.component_lists[Param] = [model.b.p, model.b.P]
        model.b.component_data_lists[Param] = [model.b.p, model.b.P[1], model.b.P[2]]
        model.b.component_lists[Objective] = [model.b.o, model.b.O]
        model.b.component_data_lists[Objective] = [model.b.o, model.b.O[1], model.b.O[2]]
        model.b.component_lists[Constraint] = [model.b.c, model.b.C]
        model.b.component_data_lists[Constraint] = [model.b.c, model.b.C[1], model.b.C[2]]
        model.b.component_lists[SOSConstraint] = [model.b.sos, model.b.SOS]
        model.b.component_data_lists[SOSConstraint] = [model.b.sos, model.b.SOS[1], model.b.SOS[2]]
        model.b.component_lists[Suffix] = [model.b.s]
        model.b.component_data_lists[Suffix] = [model.b.s]
        model.b.component_lists[Block] = []
        model.b.component_data_lists[Block] = []

        def B_rule(block,i):
            block.q = Set(initialize=[1,2])
            block.Q = Set(block.q,initialize=[1,2])
            block.x = Var(initialize=i)
            block.X = Var(block.q,initialize=i)
            block.e = Expression(initialize=i)
            block.E = Expression(block.q,initialize=i)
            block.p = Param(mutable=True,initialize=i)
            block.P = Param(block.q,mutable=True,initialize=i)
            block.o = Objective(expr=i)
            block.O = Objective(block.q, rule=lambda b,i: i)
            block.c = Constraint(expr=block.x>=i)
            block.C = Constraint(block.q, rule=lambda b,i: b.X[i]>=i)
            block.sos = SOSConstraint(var=block.X, index=block.q, sos=1)
            block.SOS = SOSConstraint(block.q, var=block.X, index=block.Q, sos=1)
            block.s = Suffix()
            block.component_lists = {}
            block.component_data_lists = {}
            block.component_lists[Set] = [block.q, block.Q]
            block.component_data_lists[Set] = [block.q, block.Q[1], block.Q[2]]
            block.component_lists[Var] = [block.x, block.X]
            block.component_data_lists[Var] = [block.x, block.X[1], block.X[2]]
            block.component_lists[Expression] = [block.e, block.E]
            block.component_data_lists[Expression] = [block.e, block.E[1], block.E[2]]
            block.component_lists[Param] = [block.p, block.P]
            block.component_data_lists[Param] = [block.p, block.P[1], block.P[2]]
            block.component_lists[Objective] = [block.o, block.O]
            block.component_data_lists[Objective] = [block.o, block.O[1], block.O[2]]
            block.component_lists[Constraint] = [block.c, block.C]
            block.component_data_lists[Constraint] = [block.c, block.C[1], block.C[2]]
            block.component_lists[SOSConstraint] = [block.sos, block.SOS]
            block.component_data_lists[SOSConstraint] = [block.sos, block.SOS[1], block.SOS[2]]
            block.component_lists[Suffix] = [block.s]
            block.component_data_lists[Suffix] = [block.s]
            block.component_lists[Block] = []
            block.component_data_lists[Block] = []
        model.B = Block(model.q,rule=B_rule)

        model.component_lists = {}
        model.component_data_lists = {}
        model.component_lists[Set] = [model.q, model.Q]
        model.component_data_lists[Set] = [model.q, model.Q[1], model.Q[2]]
        model.component_lists[Var] = [model.x, model.X]
        model.component_data_lists[Var] = [model.x, model.X[1], model.X[2]]
        model.component_lists[Expression] = [model.e, model.E]
        model.component_data_lists[Expression] = [model.e, model.E[1], model.E[2]]
        model.component_lists[Param] = [model.p, model.P]
        model.component_data_lists[Param] = [model.p, model.P[1], model.P[2]]
        model.component_lists[Objective] = [model.o, model.O]
        model.component_data_lists[Objective] = [model.o, model.O[1], model.O[2]]
        model.component_lists[Constraint] = [model.c, model.C]
        model.component_data_lists[Constraint] = [model.c, model.C[1], model.C[2]]
        model.component_lists[SOSConstraint] = [model.sos, model.SOS]
        model.component_data_lists[SOSConstraint] = [model.sos, model.SOS[1], model.SOS[2]]
        model.component_lists[Suffix] = [model.s]
        model.component_data_lists[Suffix] = [model.s]
        model.component_lists[Block] = [model.b, model.B]
        model.component_data_lists[Block] = [model.b, model.B[1], model.B[2]]

        return model

    @unittest.nottest
    def generator_test(self, ctype):

        model = self.generate_model()

        for block in model.block_data_objects(sort=SortComponents.indices):

            # Non-nested components(active=True)
            generator = None
            try:
                generator = list(block.component_objects(ctype, active=True, descend_into=False))
            except:
                if issubclass(ctype, Component):
                    self.fail("component_objects(active=True) failed with ctype %s" % ctype)
            else:
                if not issubclass(ctype, Component):
                    self.fail("component_objects(active=True) should have failed with ctype %s" % ctype)
                # This first check is less safe but it gives a cleaner
                # failure message. I leave comparison of ids in the
                # second assertEqual to make sure the tests are working
                # as expected
                self.assertEqual([comp.name for comp in generator],
                                 [comp.name for comp in block.component_lists[ctype]])
                self.assertEqual([id(comp) for comp in generator],
                                 [id(comp) for comp in block.component_lists[ctype]])

            # Non-nested components
            generator = None
            try:
                generator = list(block.component_objects(ctype, descend_into=False))
            except:
                if issubclass(ctype, Component):
                    self.fail("components failed with ctype %s" % ctype)
            else:
                if not issubclass(ctype, Component):
                    self.fail("components should have failed with ctype %s" % ctype)
                # This first check is less safe but it gives a cleaner
                # failure message. I leave comparison of ids in the
                # second assertEqual to make sure the tests are working
                # as expected
                self.assertEqual([comp.name for comp in generator],
                                 [comp.name for comp in block.component_lists[ctype]])
                self.assertEqual([id(comp) for comp in generator],
                                 [id(comp) for comp in block.component_lists[ctype]])

            # Non-nested component_data_objects, active=True, sort_by_keys=False
            generator = None
            try:
                generator = list(block.component_data_iterindex(ctype, active=True, sort=False, descend_into=False))
            except:
                if issubclass(ctype, Component):
                    self.fail("component_data_objects(active=True, sort_by_keys=False) failed with ctype %s" % ctype)
            else:
                if not issubclass(ctype, Component):
                    self.fail("component_data_objects(active=True, sort_by_keys=False) should have failed with ctype %s" % ctype)
                # This first check is less safe but it gives a cleaner
                # failure message. I leave comparison of ids in the
                # second assertEqual to make sure the tests are working
                # as expected
                self.assertEqual([comp.name for name, comp in generator],
                                 [comp.name for comp in block.component_data_lists[ctype]])
                self.assertEqual([id(comp) for name, comp in generator],
                                 [id(comp) for comp in block.component_data_lists[ctype]])

            # Non-nested component_data_objects, active=True, sort=True
            generator = None
            try:
                generator = list(block.component_data_iterindex(ctype, active=True, sort=True, descend_into=False))
            except:
                if issubclass(ctype, Component):
                    self.fail("component_data_objects(active=True, sort=True) failed with ctype %s" % ctype)
            else:
                if not issubclass(ctype, Component):
                    self.fail("component_data_objects(active=True, sort=True) should have failed with ctype %s" % ctype)
                # This first check is less safe but it gives a cleaner
                # failure message. I leave comparison of ids in the
                # second assertEqual to make sure the tests are working
                # as expected
                self.assertEqual(sorted([comp.name for name, comp in generator]),
                                 sorted([comp.name for comp in block.component_data_lists[ctype]]))
                self.assertEqual(sorted([id(comp) for name, comp in generator]),
                                 sorted([id(comp) for comp in block.component_data_lists[ctype]]))

            # Non-nested components_data, sort_by_keys=True
            generator = None
            try:
                generator = list(block.component_data_iterindex(ctype, sort=False, descend_into=False))
            except:
                if issubclass(ctype, Component):
                    self.fail("components_data(sort_by_keys=True) failed with ctype %s" % ctype)
            else:
                if not issubclass(ctype, Component):
                    self.fail("components_data(sort_by_keys=True) should have failed with ctype %s" % ctype)
                # This first check is less safe but it gives a cleaner
                # failure message. I leave comparison of ids in the
                # second assertEqual to make sure the tests are working
                # as expected
                self.assertEqual([comp.name for name, comp in generator],
                                 [comp.name for comp in block.component_data_lists[ctype]])
                self.assertEqual([id(comp) for name, comp in generator],
                                 [id(comp) for comp in block.component_data_lists[ctype]])

            # Non-nested components_data, sort_by_keys=False
            generator = None
            try:
                generator = list(block.component_data_iterindex(ctype, sort=True, descend_into=False))
            except:
                if issubclass(ctype, Component):
                    self.fail("components_data(sort_by_keys=False) failed with ctype %s" % ctype)
            else:
                if not issubclass(ctype, Component):
                    self.fail("components_data(sort_by_keys=False) should have failed with ctype %s" % ctype)
                # This first check is less safe but it gives a cleaner
                # failure message. I leave comparison of ids in the
                # second assertEqual to make sure the tests are working
                # as expected
                self.assertEqual(sorted([comp.name for name, comp in generator]),
                                 sorted([comp.name for comp in block.component_data_lists[ctype]]))
                self.assertEqual(sorted([id(comp) for name, comp in generator]),
                                 sorted([id(comp) for comp in block.component_data_lists[ctype]]))

    def test_Objective(self):
        self.generator_test(Objective)

    def test_Expression(self):
        self.generator_test(Expression)

    def test_Suffix(self):
        self.generator_test(Suffix)

    def test_Constraint(self):
        self.generator_test(Constraint)

    def test_Param(self):
        self.generator_test(Param)

    def test_Var(self):
        self.generator_test(Var)

    def test_Set(self):
        self.generator_test(Set)

    def test_SOSConstraint(self):
        self.generator_test(SOSConstraint)

    def test_Block(self):

        self.generator_test(Block)

        model = self.generate_model()

        # sorted all_blocks
        self.assertEqual([id(comp) for comp in model.block_data_objects(sort=SortComponents.deterministic)],
                         [id(comp) for comp in [model,]+model.component_data_lists[Block]])

        # unsorted all_blocks
        self.assertEqual(sorted([id(comp) for comp in model.block_data_objects(sort=False)]),
                         sorted([id(comp) for comp in [model,]+model.component_data_lists[Block]]))


class HierarchicalModel(object):
    def __init__(self):
        m = self.model = ConcreteModel()
        m.a1_IDX = Set(initialize=[5,4], ordered=True)
        m.a3_IDX = Set(initialize=[6,7], ordered=True)

        m.c = Block()
        def x(b, i):
            pass
        def a(b, i):
            if i == 1:
                b.d = Block()
                b.c = Block(b.model().a1_IDX, rule=x)
            elif i == 3:
                b.e = Block()
                b.f = Block(b.model().a3_IDX, rule=x)
        m.a = Block([1,2,3], rule=a)
        m.b = Block()

        self.PrefixDFS = [
            'unknown',
            'c',
            'a[1]', 'a[1].d', 'a[1].c[5]', 'a[1].c[4]',
            'a[2]',
            'a[3]', 'a[3].e', 'a[3].f[6]', 'a[3].f[7]',
            'b',
        ]

        self.PrefixDFS_sortIdx = [
            'unknown',
            'c',
            'a[1]', 'a[1].d', 'a[1].c[4]', 'a[1].c[5]',
            'a[2]',
            'a[3]', 'a[3].e', 'a[3].f[6]', 'a[3].f[7]',
            'b',
        ]
        self.PrefixDFS_sortName = [
            'unknown',
            'a[1]', 'a[1].c[5]', 'a[1].c[4]', 'a[1].d',
            'a[2]',
            'a[3]', 'a[3].e', 'a[3].f[6]', 'a[3].f[7]',
            'b',
            'c',
        ]
        self.PrefixDFS_sort = [
            'unknown',
            'a[1]', 'a[1].c[4]', 'a[1].c[5]', 'a[1].d',
            'a[2]',
            'a[3]', 'a[3].e', 'a[3].f[6]', 'a[3].f[7]',
            'b',
            'c',
        ]


        self.PostfixDFS = [
            'c',
            'a[1].d', 'a[1].c[5]', 'a[1].c[4]', 'a[1]',
            'a[2]',
            'a[3].e', 'a[3].f[6]', 'a[3].f[7]', 'a[3]',
            'b',
            'unknown',
        ]

        self.PostfixDFS_sortIdx = [
            'c',
            'a[1].d', 'a[1].c[4]', 'a[1].c[5]', 'a[1]',
            'a[2]',
            'a[3].e', 'a[3].f[6]', 'a[3].f[7]', 'a[3]',
            'b',
            'unknown',
        ]
        self.PostfixDFS_sortName = [
            'a[1].c[5]', 'a[1].c[4]', 'a[1].d', 'a[1]',
            'a[2]',
            'a[3].e', 'a[3].f[6]', 'a[3].f[7]', 'a[3]',
            'b',
            'c',
            'unknown',
        ]
        self.PostfixDFS_sort = [
            'a[1].c[4]', 'a[1].c[5]', 'a[1].d', 'a[1]',
            'a[2]',
            'a[3].e', 'a[3].f[6]', 'a[3].f[7]', 'a[3]',
            'b',
            'c',
            'unknown',
        ]

        self.BFS = [
            'unknown',
            'c',
            'a[1]', 'a[2]', 'a[3]',
            'b',
            'a[1].d', 'a[1].c[5]', 'a[1].c[4]',
            'a[3].e', 'a[3].f[6]', 'a[3].f[7]',
        ]

        self.BFS_sortIdx = [
            'unknown',
            'c',
            'a[1]', 'a[2]', 'a[3]',
            'b',
            'a[1].d', 'a[1].c[4]', 'a[1].c[5]',
            'a[3].e', 'a[3].f[6]', 'a[3].f[7]',
        ]
        self.BFS_sortName = [
            'unknown',
            'a[1]', 'a[2]', 'a[3]',
            'b',
            'c',
            'a[1].c[5]', 'a[1].c[4]', 'a[1].d',
            'a[3].e', 'a[3].f[6]', 'a[3].f[7]',
        ]
        self.BFS_sort = [
            'unknown',
            'a[1]', 'a[2]', 'a[3]',
            'b',
            'c',
            'a[1].c[4]', 'a[1].c[5]', 'a[1].d',
            'a[3].e', 'a[3].f[6]', 'a[3].f[7]',
        ]

class MixedHierarchicalModel(object):
    def __init__(self):
        m = self.model = ConcreteModel()
        m.a = Block()
        m.a.c = DerivedBlock()
        m.b = DerivedBlock()
        m.b.d = DerivedBlock()
        m.b.e = Block()
        m.b.e.f = DerivedBlock()

        self.PrefixDFS_block = [
            'unknown',
            'a',
        ]
        self.PostfixDFS_block = [
            'a',
            'unknown',
        ]
        self.BFS_block = [
            'unknown',
            'a',
        ]

        self.PrefixDFS_both = [
            'unknown',
            'a', 'a.c',
            'b', 'b.d', 'b.e', 'b.e.f',
        ]
        self.PostfixDFS_both = [
            'a.c', 'a',
            'b.d', 'b.e.f', 'b.e', 'b',
            'unknown',
        ]
        self.BFS_both = [
            'unknown',
            'a', 'b',
            'a.c', 'b.d', 'b.e', 'b.e.f',
        ]

class TestBlock(unittest.TestCase):

    def setUp(self):
        #
        # Create block
        #
        self.block = Block()
        self.block.construct()

    def tearDown(self):
        self.block = None
        if os.path.exists("unknown.lp"):
            os.unlink("unknown.lp")
        pyutilib.services.TempfileManager.clear_tempfiles()

    def test_collect_ctypes(self):
        b = Block(concrete=True)
        self.assertEqual(b.collect_ctypes(),
                         set())
        self.assertEqual(b.collect_ctypes(active=True),
                         set())
        b.x = Var()
        self.assertEqual(b.collect_ctypes(),
                         set([Var]))
        self.assertEqual(b.collect_ctypes(active=True),
                         set([Var]))
        b.y = Constraint(expr=b.x >= 1)
        self.assertEqual(b.collect_ctypes(),
                         set([Var, Constraint]))
        self.assertEqual(b.collect_ctypes(active=True),
                         set([Var, Constraint]))
        b.y.deactivate()
        self.assertEqual(b.collect_ctypes(),
                         set([Var, Constraint]))
        self.assertEqual(b.collect_ctypes(active=True),
                         set([Var]))
        B = Block()
        B.b = b
        self.assertEqual(B.collect_ctypes(descend_into=False),
                         set([Block]))
        self.assertEqual(B.collect_ctypes(descend_into=False,
                                          active=True),
                         set([Block]))
        self.assertEqual(B.collect_ctypes(),
                         set([Block, Var, Constraint]))
        self.assertEqual(B.collect_ctypes(active=True),
                         set([Block, Var]))
        b.deactivate()
        self.assertEqual(B.collect_ctypes(descend_into=False),
                         set([Block]))
        self.assertEqual(B.collect_ctypes(descend_into=False,
                                          active=True),
                         set([]))
        self.assertEqual(B.collect_ctypes(),
                         set([Block, Var, Constraint]))
        self.assertEqual(B.collect_ctypes(active=True),
                         set([]))
        del b.y

        # a block DOES check its own .active flag apparently
        self.assertEqual(b.collect_ctypes(),
                         set([Var]))
        self.assertEqual(b.collect_ctypes(active=True),
                         set([]))
        b.activate()
        self.assertEqual(b.collect_ctypes(),
                         set([Var]))
        self.assertEqual(b.collect_ctypes(active=True),
                         set([Var]))

        del b.x
        self.assertEqual(b.collect_ctypes(), set())
        b.x = Var()
        self.assertEqual(b.collect_ctypes(), set([Var]))
        b.reclassify_component_type(b.x, Constraint)
        self.assertEqual(b.collect_ctypes(), set([Constraint]))
        del b.x
        self.assertEqual(b.collect_ctypes(), set())

    def test_clear_attribute(self):
        """ Coverage of the _clear_attribute method """
        obj = Set()
        self.block.A = obj
        self.assertEqual(self.block.A.local_name, "A")
        self.assertEqual(obj.local_name, "A")
        self.assertIs(obj, self.block.A)

        obj = Var()
        self.block.A = obj
        self.assertEqual(self.block.A.local_name, "A")
        self.assertEqual(obj.local_name, "A")
        self.assertIs(obj, self.block.A)

        obj = Param()
        self.block.A = obj
        self.assertEqual(self.block.A.local_name, "A")
        self.assertEqual(obj.local_name, "A")
        self.assertIs(obj, self.block.A)

        obj = Objective()
        self.block.A = obj
        self.assertEqual(self.block.A.local_name, "A")
        self.assertEqual(obj.local_name, "A")
        self.assertIs(obj, self.block.A)

        obj = Constraint()
        self.block.A = obj
        self.assertEqual(self.block.A.local_name, "A")
        self.assertEqual(obj.local_name, "A")
        self.assertIs(obj, self.block.A)

        obj = Set()
        self.block.A = obj
        self.assertEqual(self.block.A.local_name, "A")
        self.assertEqual(obj.local_name, "A")
        self.assertIs(obj, self.block.A)

    def test_set_attr(self):
        p = Param(mutable=True)
        self.block.x = p
        self.block.x = 5
        self.assertEqual(value(self.block.x), 5)
        self.assertEqual(value(p), 5)
        self.block.x = 6
        self.assertEqual(value(self.block.x), 6)
        self.assertEqual(value(p), 6)
        self.block.x = None
        self.assertEqual(self.block.x.value, None)

    def test_iterate_hierarchy_defaults(self):
        self.assertIs( TraversalStrategy.BFS,
                       TraversalStrategy.BreadthFirstSearch )

        self.assertIs( TraversalStrategy.DFS,
                       TraversalStrategy.PrefixDepthFirstSearch )
        self.assertIs( TraversalStrategy.DFS,
                       TraversalStrategy.PrefixDFS )
        self.assertIs( TraversalStrategy.DFS,
                       TraversalStrategy.ParentFirstDepthFirstSearch )

        self.assertIs( TraversalStrategy.PostfixDepthFirstSearch,
                       TraversalStrategy.PostfixDFS )
        self.assertIs( TraversalStrategy.PostfixDepthFirstSearch,
                       TraversalStrategy.ParentLastDepthFirstSearch )

        HM = HierarchicalModel()
        m = HM.model
        result = [x.name for x in m._tree_iterator()]
        self.assertEqual(HM.PrefixDFS, result)

    def test_iterate_hierarchy_PrefixDFS(self):
        HM = HierarchicalModel()
        m = HM.model
        result = [x.name for x in m._tree_iterator(
            traversal=TraversalStrategy.PrefixDepthFirstSearch)]
        self.assertEqual(HM.PrefixDFS, result)

    def test_iterate_hierarchy_PrefixDFS_sortIndex(self):
        HM = HierarchicalModel()
        m = HM.model
        result = [x.name for x in m._tree_iterator(
            traversal=TraversalStrategy.PrefixDepthFirstSearch,
            sort=SortComponents.indices,
        )]
        self.assertEqual(HM.PrefixDFS_sortIdx, result)
    def test_iterate_hierarchy_PrefixDFS_sortName(self):
        HM = HierarchicalModel()
        m = HM.model
        result = [x.name for x in m._tree_iterator(
            traversal=TraversalStrategy.PrefixDepthFirstSearch,
            sort=SortComponents.alphaOrder,
        )]
        self.assertEqual(HM.PrefixDFS_sortName, result)
    def test_iterate_hierarchy_PrefixDFS_sort(self):
        HM = HierarchicalModel()
        m = HM.model
        result = [x.name for x in m._tree_iterator(
            traversal=TraversalStrategy.PrefixDepthFirstSearch,
            sort=True
        )]
        self.assertEqual(HM.PrefixDFS_sort, result)


    def test_iterate_hierarchy_PostfixDFS(self):
        HM = HierarchicalModel()
        m = HM.model
        result = [x.name for x in m._tree_iterator(
            traversal=TraversalStrategy.PostfixDepthFirstSearch)]
        self.assertEqual(HM.PostfixDFS, result)

    def test_iterate_hierarchy_PostfixDFS_sortIndex(self):
        HM = HierarchicalModel()
        m = HM.model
        result = [x.name for x in m._tree_iterator(
            traversal=TraversalStrategy.PostfixDepthFirstSearch,
            sort=SortComponents.indices,
        )]
        self.assertEqual(HM.PostfixDFS_sortIdx, result)
    def test_iterate_hierarchy_PostfixDFS_sortName(self):
        HM = HierarchicalModel()
        m = HM.model
        result = [x.name for x in m._tree_iterator(
            traversal=TraversalStrategy.PostfixDepthFirstSearch,
            sort=SortComponents.alphaOrder,
        )]
        self.assertEqual(HM.PostfixDFS_sortName, result)
    def test_iterate_hierarchy_PostfixDFS_sort(self):
        HM = HierarchicalModel()
        m = HM.model
        result = [x.name for x in m._tree_iterator(
            traversal=TraversalStrategy.PostfixDepthFirstSearch,
            sort=True
        )]
        self.assertEqual(HM.PostfixDFS_sort, result)

    def test_iterate_hierarchy_BFS(self):
        HM = HierarchicalModel()
        m = HM.model
        result = [x.name for x in m._tree_iterator(
            traversal=TraversalStrategy.BreadthFirstSearch)]
        self.assertEqual(HM.BFS, result)

    def test_iterate_hierarchy_BFS_sortIndex(self):
        HM = HierarchicalModel()
        m = HM.model
        result = [x.name for x in m._tree_iterator(
            traversal=TraversalStrategy.BreadthFirstSearch,
            sort=SortComponents.indices,
        )]
        self.assertEqual(HM.BFS_sortIdx, result)

    def test_iterate_hierarchy_BFS_sortName(self):
        HM = HierarchicalModel()
        m = HM.model
        result = [x.name for x in m._tree_iterator(
            traversal=TraversalStrategy.BreadthFirstSearch,
            sort=SortComponents.alphaOrder,
        )]
        self.assertEqual(HM.BFS_sortName, result)

    def test_iterate_hierarchy_BFS_sort(self):
        HM = HierarchicalModel()
        m = HM.model
        result = [x.name for x in m._tree_iterator(
            traversal=TraversalStrategy.BreadthFirstSearch,
            sort=True
        )]
        self.assertEqual(HM.BFS_sort, result)

    def test_iterate_mixed_hierarchy_PrefixDFS_block(self):
        HM = MixedHierarchicalModel()
        m = HM.model
        result = [x.name for x in m._tree_iterator(
            traversal=TraversalStrategy.PrefixDepthFirstSearch,
            ctype=Block,
        )]
        self.assertEqual(HM.PrefixDFS_block, result)
    def test_iterate_mixed_hierarchy_PrefixDFS_both(self):
        HM = MixedHierarchicalModel()
        m = HM.model
        result = [x.name for x in m._tree_iterator(
            traversal=TraversalStrategy.PrefixDepthFirstSearch,
            ctype=(Block,DerivedBlock),
        )]
        self.assertEqual(HM.PrefixDFS_both, result)

    def test_iterate_mixed_hierarchy_PostfixDFS_block(self):
        HM = MixedHierarchicalModel()
        m = HM.model
        result = [x.name for x in m._tree_iterator(
            traversal=TraversalStrategy.PostfixDepthFirstSearch,
            ctype=Block,
        )]
        self.assertEqual(HM.PostfixDFS_block, result)
    def test_iterate_mixed_hierarchy_PostfixDFS_both(self):
        HM = MixedHierarchicalModel()
        m = HM.model
        result = [x.name for x in m._tree_iterator(
            traversal=TraversalStrategy.PostfixDepthFirstSearch,
            ctype=(Block,DerivedBlock),
        )]
        self.assertEqual(HM.PostfixDFS_both, result)

    def test_iterate_mixed_hierarchy_BFS_block(self):
        HM = MixedHierarchicalModel()
        m = HM.model
        result = [x.name for x in m._tree_iterator(
            traversal=TraversalStrategy.BFS,
            ctype=Block,
        )]
        self.assertEqual(HM.BFS_block, result)
    def test_iterate_mixed_hierarchy_BFS_both(self):
        HM = MixedHierarchicalModel()
        m = HM.model
        result = [x.name for x in m._tree_iterator(
            traversal=TraversalStrategy.BFS,
            ctype=(Block,DerivedBlock),
        )]
        self.assertEqual(HM.BFS_both, result)


    def test_add_remove_component_byname(self):
        m = Block()
        self.assertFalse(m.contains_component(Var))
        self.assertFalse(m.component_map(Var))

        m.x = x = Var()
        self.assertTrue(m.contains_component(Var))
        self.assertTrue(m.component_map(Var))
        self.assertTrue('x' in m.__dict__)
        self.assertIs(m.component('x'), x)

        m.del_component('x')
        self.assertFalse(m.contains_component(Var))
        self.assertFalse(m.component_map(Var))
        self.assertFalse('x' in m.__dict__)
        self.assertIs(m.component('x'), None)

    def test_add_remove_component_byref(self):
        m = Block()
        self.assertFalse(m.contains_component(Var))
        self.assertFalse(m.component_map(Var))

        m.x = x = Var()
        self.assertTrue(m.contains_component(Var))
        self.assertTrue(m.component_map(Var))
        self.assertTrue('x' in m.__dict__)
        self.assertIs(m.component('x'), x)

        m.del_component(m.x)
        self.assertFalse(m.contains_component(Var))
        self.assertFalse(m.component_map(Var))
        self.assertFalse('x' in m.__dict__)
        self.assertIs(m.component('x'), None)

    def test_add_del_component(self):
        m = Block()
        self.assertFalse(m.contains_component(Var))
        m.x = x = Var()
        self.assertTrue(m.contains_component(Var))
        self.assertTrue('x' in m.__dict__)
        self.assertIs(m.component('x'), x)
        del m.x
        self.assertFalse(m.contains_component(Var))
        self.assertFalse('x' in m.__dict__)
        self.assertIs(m.component('x'), None)

    def test_reclassify_component(self):
        m = Block()
        m.a = Var()
        m.b = Var()
        m.c = Param()

        self.assertEqual(len(m.component_map(Var)), 2)
        self.assertEqual(len(m.component_map(Param)), 1)
        self.assertEqual( ['a', 'b'], list(m.component_map(Var)) )
        self.assertEqual( ['c'], list(m.component_map(Param)) )

        # Test removing from the end of a list and appending to the beginning
        # of a list
        m.reclassify_component_type(m.b, Param)
        self.assertEqual(len(m.component_map(Var)), 1)
        self.assertEqual(len(m.component_map(Param)), 2)
        self.assertEqual( ['a'], list(m.component_map(Var)) )
        self.assertEqual( ['b','c'], list(m.component_map(Param)) )

        # Test removing from the beginning of a list and appending to
        # the end of a list
        m.reclassify_component_type(m.b, Var)
        self.assertEqual(len(m.component_map(Var)), 2)
        self.assertEqual(len(m.component_map(Param)), 1)
        self.assertEqual( ['a','b'], list(m.component_map(Var)) )
        self.assertEqual( ['c'], list(m.component_map(Param)) )

        # Test removing the last element of a list and creating a new list
        m.reclassify_component_type(m.c, Var)
        self.assertEqual(len(m.component_map(Var)), 3)
        self.assertEqual(len(m.component_map(Param)), 0)
        self.assertTrue(m.contains_component(Var))
        self.assertFalse(m.contains_component(Param))
        self.assertFalse(m.contains_component(Constraint))
        self.assertEqual( ['a','b','c'], list(m.component_map(Var)) )
        self.assertEqual( [], list(m.component_map(Param)) )

        # Test removing the last element of a list and creating a new list
        m.reclassify_component_type(m.c, Param)
        self.assertEqual(len(m.component_map(Var)), 2)
        self.assertEqual(len(m.component_map(Param)), 1)
        self.assertEqual(len(m.component_map(Constraint)), 0)
        self.assertTrue(m.contains_component(Var))
        self.assertTrue(m.contains_component(Param))
        self.assertFalse(m.contains_component(Constraint))
        self.assertEqual( ['a','b'], list(m.component_map(Var)) )
        self.assertEqual( ['c'], list(m.component_map(Param)) )

        # Test removing the first element of a list and creating a new list
        m.reclassify_component_type(m.a, Constraint)
        self.assertEqual(len(m.component_map(Var)), 1)
        self.assertEqual(len(m.component_map(Param)), 1)
        self.assertEqual(len(m.component_map(Constraint)), 1)
        self.assertTrue(m.contains_component(Var))
        self.assertTrue(m.contains_component(Param))
        self.assertTrue(m.contains_component(Constraint))
        self.assertEqual( ['b'], list(m.component_map(Var)) )
        self.assertEqual( ['c'], list(m.component_map(Param)) )
        self.assertEqual( ['a'], list(m.component_map(Constraint)) )

        # Test removing the last element of a list and inserting it into
        # the middle of new list
        m.reclassify_component_type(m.a, Param)
        m.reclassify_component_type(m.b, Param)
        self.assertEqual(len(m.component_map(Var)), 0)
        self.assertEqual(len(m.component_map(Param)), 3)
        self.assertEqual(len(m.component_map(Constraint)), 0)
        self.assertFalse(m.contains_component(Var))
        self.assertTrue(m.contains_component(Param))
        self.assertFalse(m.contains_component(Constraint))
        self.assertEqual( [], list(m.component_map(Var)) )
        self.assertEqual( ['a','b','c'], list(m.component_map(Param)) )
        self.assertEqual( [], list(m.component_map(Constraint)) )

        # Test idnoring decl order
        m.reclassify_component_type( 'b', Var,
                                        preserve_declaration_order=False )
        m.reclassify_component_type( 'c', Var,
                                        preserve_declaration_order=False )
        m.reclassify_component_type( 'a', Var,
                                        preserve_declaration_order=False )
        self.assertEqual(len(m.component_map(Var)), 3)
        self.assertEqual(len(m.component_map(Param)), 0)
        self.assertEqual(len(m.component_map(Constraint)), 0)
        self.assertTrue(m.contains_component(Var))
        self.assertFalse(m.contains_component(Param))
        self.assertFalse(m.contains_component(Constraint))
        self.assertEqual( ['b','c','a'], list(m.component_map(Var)) )
        self.assertEqual( [], list(m.component_map(Param)) )
        self.assertEqual( [], list(m.component_map(Constraint)) )

    def test_replace_attribute_with_component(self):
        OUTPUT = StringIO()
        with LoggingIntercept(OUTPUT, 'pyomo.core'):
            self.block.x = 5
            self.block.x = Var()
        self.assertIn('Reassigning the non-component attribute',
                      OUTPUT.getvalue())

    def test_replace_component_with_component(self):
        OUTPUT = StringIO()
        with LoggingIntercept(OUTPUT, 'pyomo.core'):
            self.block.x = Var()
            self.block.x = Var()
        self.assertIn('Implicitly replacing the Component attribute',
                      OUTPUT.getvalue())

    def test_pseudomap_len(self):
        m = Block()
        m.a = Constraint()
        m.b = Constraint() # active=False
        m.c = Constraint()
        m.z = Objective() # active=False
        m.x = Objective()
        m.v = Objective()
        m.y = Objective()
        m.w = Objective() # active=False

        m.b.deactivate()
        m.z.deactivate()
        m.w.deactivate()

        self.assertEqual(len(m.component_map()), 8)
        self.assertEqual(len(m.component_map(active=True)), 5)
        self.assertEqual(len(m.component_map(active=False)), 3)

        self.assertEqual(len(m.component_map(Constraint)), 3)
        self.assertEqual(len(m.component_map(Constraint, active=True)), 2)
        self.assertEqual(len(m.component_map(Constraint, active=False)), 1)

        self.assertEqual(len(m.component_map(Objective)), 5)
        self.assertEqual(len(m.component_map(Objective, active=True)), 3)
        self.assertEqual(len(m.component_map(Objective, active=False)), 2)

    def test_pseudomap_contains(self):
        m = Block()
        m.a = Constraint()
        m.b = Constraint() # active=False
        m.c = Constraint()
        m.s = Set()
        m.t = Suffix()
        m.z = Objective() # active=False
        m.x = Objective()
        m.b.deactivate()
        m.z.deactivate()

        pm = m.component_map()
        self.assertTrue('a' in pm)
        self.assertTrue('b' in pm)
        self.assertTrue('c' in pm)
        self.assertTrue('d' not in pm)
        self.assertTrue('s' in pm)
        self.assertTrue('t' in pm)
        self.assertTrue('x' in pm)
        self.assertTrue('z' in pm)

        pm = m.component_map(active=True)
        self.assertTrue('a' in pm)
        self.assertTrue('b' not in pm)
        self.assertTrue('c' in pm)
        self.assertTrue('d' not in pm)
        self.assertTrue('s' in pm)
        self.assertTrue('t' in pm)
        self.assertTrue('x' in pm)
        self.assertTrue('z' not in pm)

        pm = m.component_map(active=False)
        self.assertTrue('a' not in pm)
        self.assertTrue('b' in pm)
        self.assertTrue('c' not in pm)
        self.assertTrue('d' not in pm)
        self.assertTrue('s' not in pm)
        self.assertTrue('t' not in pm)
        self.assertTrue('x' not in pm)
        self.assertTrue('z' in pm)


        pm = m.component_map(Constraint)
        self.assertTrue('a' in pm)
        self.assertTrue('b' in pm)
        self.assertTrue('c' in pm)
        self.assertTrue('d' not in pm)
        self.assertTrue('x' not in pm)
        self.assertTrue('z' not in pm)

        pm = m.component_map(Constraint, active=True)
        self.assertTrue('a' in pm)
        self.assertTrue('b' not in pm)
        self.assertTrue('c' in pm)
        self.assertTrue('d' not in pm)
        self.assertTrue('x' not in pm)
        self.assertTrue('z' not in pm)

        pm = m.component_map(Constraint, active=False)
        self.assertTrue('a' not in pm)
        self.assertTrue('b' in pm)
        self.assertTrue('c' not in pm)
        self.assertTrue('d' not in pm)
        self.assertTrue('x' not in pm)
        self.assertTrue('z' not in pm)


        pm = m.component_map([Constraint,Objective])
        self.assertTrue('a' in pm)
        self.assertTrue('b' in pm)
        self.assertTrue('c' in pm)
        self.assertTrue('d' not in pm)
        self.assertTrue('s' not in pm)
        self.assertTrue('t' not in pm)
        self.assertTrue('x' in pm)
        self.assertTrue('z' in pm)

        pm = m.component_map([Constraint,Objective], active=True)
        self.assertTrue('a' in pm)
        self.assertTrue('b' not in pm)
        self.assertTrue('c' in pm)
        self.assertTrue('d' not in pm)
        self.assertTrue('s' not in pm)
        self.assertTrue('t' not in pm)
        self.assertTrue('x' in pm)
        self.assertTrue('z' not in pm)

        pm = m.component_map([Constraint,Objective], active=False)
        self.assertTrue('a' not in pm)
        self.assertTrue('b' in pm)
        self.assertTrue('c' not in pm)
        self.assertTrue('d' not in pm)
        self.assertTrue('s' not in pm)
        self.assertTrue('t' not in pm)
        self.assertTrue('x' not in pm)
        self.assertTrue('z' in pm)


        # You should be able to pass in a set as well as a list
        pm = m.component_map(set([Constraint,Objective]))
        self.assertTrue('a' in pm)
        self.assertTrue('b' in pm)
        self.assertTrue('c' in pm)
        self.assertTrue('d' not in pm)
        self.assertTrue('s' not in pm)
        self.assertTrue('t' not in pm)
        self.assertTrue('x' in pm)
        self.assertTrue('z' in pm)

        pm = m.component_map(set([Constraint,Objective]), active=True)
        self.assertTrue('a' in pm)
        self.assertTrue('b' not in pm)
        self.assertTrue('c' in pm)
        self.assertTrue('d' not in pm)
        self.assertTrue('s' not in pm)
        self.assertTrue('t' not in pm)
        self.assertTrue('x' in pm)
        self.assertTrue('z' not in pm)

        pm = m.component_map(set([Constraint,Objective]), active=False)
        self.assertTrue('a' not in pm)
        self.assertTrue('b' in pm)
        self.assertTrue('c' not in pm)
        self.assertTrue('d' not in pm)
        self.assertTrue('s' not in pm)
        self.assertTrue('t' not in pm)
        self.assertTrue('x' not in pm)
        self.assertTrue('z' in pm)


    def test_pseudomap_getitem(self):
        m = Block()
        m.a = a = Constraint()
        m.b = b = Constraint() # active=False
        m.c = c = Constraint()
        m.s = s = Set()
        m.t = t = Suffix()
        m.z = z = Objective() # active=False
        m.x = x = Objective()
        m.b.deactivate()
        m.z.deactivate()

        def assertWorks(self, key, pm):
            self.assertIs(pm[key.local_name], key)
        def assertFails(self, key, pm):
            if not isinstance(key, six.string_types):
                key = key.local_name
            self.assertRaises(KeyError, pm.__getitem__, key)

        pm = m.component_map()
        assertWorks(self, a, pm)
        assertWorks(self, b, pm)
        assertWorks(self, c, pm)
        assertFails(self, 'd', pm)
        assertWorks(self, s, pm)
        assertWorks(self, t, pm)
        assertWorks(self, x, pm)
        assertWorks(self, z, pm)

        pm = m.component_map(active=True)
        assertWorks(self, a, pm)
        assertFails(self, b, pm)
        assertWorks(self, c, pm)
        assertFails(self, 'd', pm)
        assertWorks(self, s, pm)
        assertWorks(self, t, pm)
        assertWorks(self, x, pm)
        assertFails(self, z, pm)

        pm = m.component_map(active=False)
        assertFails(self, a, pm)
        assertWorks(self, b, pm)
        assertFails(self, c, pm)
        assertFails(self, 'd', pm)
        assertFails(self, s, pm)
        assertFails(self, t, pm)
        assertFails(self, x, pm)
        assertWorks(self, z, pm)


        pm = m.component_map(Constraint)
        assertWorks(self, a, pm)
        assertWorks(self, b, pm)
        assertWorks(self, c, pm)
        assertFails(self, 'd', pm)
        assertFails(self, s, pm)
        assertFails(self, t, pm)
        assertFails(self, x, pm)
        assertFails(self, z, pm)

        pm = m.component_map(Constraint, active=True)
        assertWorks(self, a, pm)
        assertFails(self, b, pm)
        assertWorks(self, c, pm)
        assertFails(self, 'd', pm)
        assertFails(self, s, pm)
        assertFails(self, t, pm)
        assertFails(self, x, pm)
        assertFails(self, z, pm)

        pm = m.component_map(Constraint, active=False)
        assertFails(self, a, pm)
        assertWorks(self, b, pm)
        assertFails(self, c, pm)
        assertFails(self, 'd', pm)
        assertFails(self, s, pm)
        assertFails(self, t, pm)
        assertFails(self, x, pm)
        assertFails(self, z, pm)


        pm = m.component_map([Constraint,Objective])
        assertWorks(self, a, pm)
        assertWorks(self, b, pm)
        assertWorks(self, c, pm)
        assertFails(self, 'd', pm)
        assertFails(self, s, pm)
        assertFails(self, t, pm)
        assertWorks(self, x, pm)
        assertWorks(self, z, pm)

        pm = m.component_map([Constraint,Objective], active=True)
        assertWorks(self, a, pm)
        assertFails(self, b, pm)
        assertWorks(self, c, pm)
        assertFails(self, 'd', pm)
        assertFails(self, s, pm)
        assertFails(self, t, pm)
        assertWorks(self, x, pm)
        assertFails(self, z, pm)

        pm = m.component_map([Constraint,Objective], active=False)
        assertFails(self, a, pm)
        assertWorks(self, b, pm)
        assertFails(self, c, pm)
        assertFails(self, 'd', pm)
        assertFails(self, s, pm)
        assertFails(self, t, pm)
        assertFails(self, x, pm)
        assertWorks(self, z, pm)


        pm = m.component_map(set([Constraint,Objective]))
        assertWorks(self, a, pm)
        assertWorks(self, b, pm)
        assertWorks(self, c, pm)
        assertFails(self, 'd', pm)
        assertFails(self, s, pm)
        assertFails(self, t, pm)
        assertWorks(self, x, pm)
        assertWorks(self, z, pm)

        pm = m.component_map(set([Constraint,Objective]), active=True)
        assertWorks(self, a, pm)
        assertFails(self, b, pm)
        assertWorks(self, c, pm)
        assertFails(self, 'd', pm)
        assertFails(self, s, pm)
        assertFails(self, t, pm)
        assertWorks(self, x, pm)
        assertFails(self, z, pm)

        pm = m.component_map(set([Constraint,Objective]), active=False)
        assertFails(self, a, pm)
        assertWorks(self, b, pm)
        assertFails(self, c, pm)
        assertFails(self, 'd', pm)
        assertFails(self, s, pm)
        assertFails(self, t, pm)
        assertFails(self, x, pm)
        assertWorks(self, z, pm)

    def test_pseudomap_getitem_exceptionString(self):
        def tester(pm, _str):
            try:
                pm['a']
                self.fail("Expected PseudoMap to raise a KeyError")
            except KeyError:
                err = sys.exc_info()[1].args[0]
                self.assertEqual(_str, err)

        m = Block(name='foo')
        tester( m.component_map(),
                "component 'a' not found in block foo" )
        tester( m.component_map(active=True),
                "active component 'a' not found in block foo" )
        tester( m.component_map(active=False),
                "inactive component 'a' not found in block foo" )

        tester( m.component_map(Var),
                "Var component 'a' not found in block foo" )
        tester( m.component_map(Var, active=True),
                "active Var component 'a' not found in block foo" )
        tester( m.component_map(Var, active=False),
                "inactive Var component 'a' not found in block foo" )

        tester( m.component_map([Var,Param]),
                "Param or Var component 'a' not found in block foo" )
        tester( m.component_map(set([Var,Param]), active=True),
                "active Param or Var component 'a' not found in block foo" )
        tester( m.component_map(set([Var,Param]), active=False),
                "inactive Param or Var component 'a' not found in block foo" )


        tester(
            m.component_map(set([Set,Var,Param])),
            "Param, Set or Var component 'a' not found in block foo" )
        tester(
            m.component_map(set([Set,Var,Param]), active=True),
            "active Param, Set or Var component 'a' not found in block foo" )
        tester(
            m.component_map(set([Set,Var,Param]), active=False),
            "inactive Param, Set or Var component 'a' not found in block foo" )

    def test_pseudomap_iteration(self):
        m = Block()
        m.a = Constraint()
        m.z = Objective() # active=False
        m.x = Objective()
        m.v = Objective()
        m.b = Constraint() # active=False
        m.t = Block() # active=False
        m.s = Block()
        m.c = Constraint()
        m.y = Objective()
        m.w = Objective() # active=False

        m.b.deactivate()
        m.z.deactivate()
        m.w.deactivate()
        m.t.deactivate()

        self.assertEqual( ['a','z','x','v','b','t','s','c','y','w'],
                          list(m.component_map()) )

        self.assertEqual( ['a','z','x','v','b','c','y','w'],
                          list(m.component_map( set([Constraint,Objective]) )) )

        # test that the order of ctypes in the argument does not affect
        # the order in the resulting list
        self.assertEqual( ['a','z','x','v','b','c','y','w'],
                          list(m.component_map( [Constraint,Objective] )) )

        self.assertEqual( ['a','z','x','v','b','c','y','w'],
                          list(m.component_map( [Objective,Constraint] )) )

        self.assertEqual( ['a','b','c'],
                          list(m.component_map( Constraint )) )

        self.assertEqual( ['z','x','v','y','w'],
                          list(m.component_map( set([Objective]) )) )

        self.assertEqual( ['a','x','v','s','c','y'],
                          list(m.component_map( active=True )) )

        self.assertEqual( ['a','x','v','c','y'],
                          list(m.component_map( set([Constraint,Objective]), active=True )) )

        self.assertEqual( ['a','x','v','c','y'],
                          list(m.component_map( [Constraint,Objective], active=True )) )

        self.assertEqual( ['a','x','v','c','y'],
                          list(m.component_map( [Objective,Constraint], active=True )) )

        self.assertEqual( ['a','c'],
                          list(m.component_map( Constraint, active=True )) )

        self.assertEqual( ['x','v','y'],
                          list(m.component_map( set([Objective]), active=True )) )

        self.assertEqual( ['z','b','t','w'],
                          list(m.component_map( active=False )) )

        self.assertEqual( ['z','b','w'],
                          list(m.component_map( set([Constraint,Objective]), active=False )) )

        self.assertEqual( ['z','b','w'],
                          list(m.component_map( [Constraint,Objective], active=False )) )

        self.assertEqual( ['z','b','w'],
                          list(m.component_map( [Objective,Constraint], active=False )) )

        self.assertEqual( ['b'],
                          list(m.component_map( Constraint, active=False )) )

        self.assertEqual( ['z','w'],
                          list(m.component_map( set([Objective]), active=False )) )

        self.assertEqual( ['a','b','c','s','t','v','w','x','y','z'],
                          list(m.component_map( sort=True )) )

        self.assertEqual( ['a','b','c','v','w','x','y','z'],
                          list(m.component_map( set([Constraint,Objective]),sort=True )) )

        self.assertEqual( ['a','b','c','v','w','x','y','z'],
                          list(m.component_map( [Constraint,Objective],sort=True )) )

        self.assertEqual( ['a','b','c','v','w','x','y','z'],
                          list(m.component_map( [Objective,Constraint],sort=True )) )

        self.assertEqual( ['a','b','c'],
                          list(m.component_map( Constraint,sort=True )) )

        self.assertEqual( ['v','w','x','y','z'],
                          list(m.component_map( set([Objective]),sort=True )) )

        self.assertEqual( ['a','c','s','v','x','y'],
                          list(m.component_map( active=True,sort=True )) )

        self.assertEqual( ['a','c','v','x','y'],
                          list(m.component_map( set([Constraint,Objective]), active=True,
                                                sort=True )) )

        self.assertEqual( ['a','c','v','x','y'],
                          list(m.component_map( [Constraint,Objective], active=True,
                                                sort=True )) )

        self.assertEqual( ['a','c','v','x','y'],
                          list(m.component_map( [Objective,Constraint], active=True,
                                                sort=True )) )

        self.assertEqual( ['a','c'],
                          list(m.component_map( Constraint, active=True, sort=True )) )

        self.assertEqual( ['v','x','y'],
                          list(m.component_map( set([Objective]), active=True,
                                                sort=True )) )

        self.assertEqual( ['b','t','w','z'],
                          list(m.component_map( active=False, sort=True )) )

        self.assertEqual( ['b','w','z'],
                          list(m.component_map( set([Constraint,Objective]), active=False,
                                                sort=True )) )

        self.assertEqual( ['b','w','z'],
                          list(m.component_map( [Constraint,Objective], active=False,
                                                sort=True )) )

        self.assertEqual( ['b','w','z'],
                          list(m.component_map( [Objective,Constraint], active=False,
                                                sort=True )) )

        self.assertEqual( ['b'],
                          list(m.component_map( Constraint, active=False,
                                                sort=True )) )

        self.assertEqual( ['w','z'],
                          list(m.component_map( set([Objective]), active=False,
                                                sort=True )) )

    def test_iterate_hierarchical_blocks(self):
        def def_var(b, *args):
            b.x = Var()
        def init_block(b):
            b.c = Block([1,2], rule=def_var)
            b.e = Disjunct([1,2], rule=def_var)
            b.b = Block(rule=def_var)
            b.d = Disjunct(rule=def_var)

        m = ConcreteModel()
        m.x = Var()
        init_block(m)
        init_block(m.b)
        init_block(m.c[1])
        init_block(m.c[2])
        init_block(m.d)
        init_block(m.e[1])
        init_block(m.e[2])

        ref = [x.name for x in (
            m,
            m.c[1], m.c[1].c[1], m.c[1].c[2], m.c[1].b,
            m.c[2], m.c[2].c[1], m.c[2].c[2], m.c[2].b,
            m.b, m.b.c[1], m.b.c[2], m.b.b,
        )]
        test = list(x.name for x in m.block_data_objects())
        self.assertEqual(test, ref)

        test = list(x.name for x in m.block_data_objects(
            descend_into=Block ))
        self.assertEqual(test, ref)

        test = list(x.name for x in m.block_data_objects(
            descend_into=(Block,) ))
        self.assertEqual(test, ref)


        ref = [x.name for x in (
            m,
            m.e[1], m.e[1].e[1], m.e[1].e[2], m.e[1].d,
            m.e[2], m.e[2].e[1], m.e[2].e[2], m.e[2].d,
            m.d, m.d.e[1], m.d.e[2], m.d.d,
        )]
        test = list(x.name for x in m.block_data_objects(
            descend_into=(Disjunct,) ))
        self.assertEqual(test, ref)

        ref = [x.name for x in (
            m.d, m.d.e[1], m.d.e[2], m.d.d,
        )]
        test = list(x.name for x in m.d.block_data_objects(
            descend_into=(Disjunct,) ))
        self.assertEqual(test, ref)


        ref = [x.name for x in (
            m,
            m.c[1],
            m.c[1].c[1], m.c[1].c[2],
            m.c[1].e[1], m.c[1].e[2],
            m.c[1].b, m.c[1].d,
            m.c[2],
            m.c[2].c[1], m.c[2].c[2],
            m.c[2].e[1], m.c[2].e[2],
            m.c[2].b, m.c[2].d,
            m.e[1],
            m.e[1].c[1], m.e[1].c[2],
            m.e[1].e[1], m.e[1].e[2],
            m.e[1].b, m.e[1].d,
            m.e[2],
            m.e[2].c[1], m.e[2].c[2],
            m.e[2].e[1], m.e[2].e[2],
            m.e[2].b, m.e[2].d,
            m.b,
            m.b.c[1], m.b.c[2],
            m.b.e[1], m.b.e[2],
            m.b.b, m.b.d,
            m.d,
            m.d.c[1], m.d.c[2],
            m.d.e[1], m.d.e[2],
            m.d.b, m.d.d,
        )]
        test = list(x.name for x in m.block_data_objects(
            descend_into=(Block,Disjunct) ))
        self.assertEqual(test, ref)

        test = list(x.name for x in m.block_data_objects(
            descend_into=(Disjunct,Block) ))
        self.assertEqual(test, ref)


        ref = [x.name for x in (
            m.x,
            m.c[1].x, m.c[1].c[1].x, m.c[1].c[2].x, m.c[1].b.x,
            m.c[2].x, m.c[2].c[1].x, m.c[2].c[2].x, m.c[2].b.x,
            m.b.x, m.b.c[1].x, m.b.c[2].x, m.b.b.x,
        )]
        test = list(x.name for x in m.component_data_objects(
            Var ))
        self.assertEqual(test, ref)

        test = list(x.name for x in m.component_data_objects(
            Var, descend_into=Block ))
        self.assertEqual(test, ref)

        test = list(x.name for x in m.component_data_objects(
            Var, descend_into=(Block,) ))
        self.assertEqual(test, ref)

        ref = [x.name for x in (
            m.x,
            m.e[1].indicator_var,      m.e[1].x,
            m.e[1].e[1].indicator_var, m.e[1].e[1].x,
            m.e[1].e[2].indicator_var, m.e[1].e[2].x,
            m.e[1].d.indicator_var,    m.e[1].d.x,
            m.e[2].indicator_var,      m.e[2].x,
            m.e[2].e[1].indicator_var, m.e[2].e[1].x,
            m.e[2].e[2].indicator_var, m.e[2].e[2].x,
            m.e[2].d.indicator_var,    m.e[2].d.x,
            m.d.indicator_var,      m.d.x,
            m.d.e[1].indicator_var, m.d.e[1].x,
            m.d.e[2].indicator_var, m.d.e[2].x,
            m.d.d.indicator_var,    m.d.d.x,
        )]
        test = list(x.name for x in m.component_data_objects(
            Var, descend_into=Disjunct ))
        self.assertEqual(test, ref)

        ref = [x.name for x in (
            m.x,
            m.c[1].x,
            m.c[1].c[1].x,             m.c[1].c[2].x,
            m.c[1].e[1].indicator_var, m.c[1].e[1].x,
            m.c[1].e[2].indicator_var, m.c[1].e[2].x,
            m.c[1].b.x,
            m.c[1].d.indicator_var,    m.c[1].d.x,
            m.c[2].x,
            m.c[2].c[1].x,             m.c[2].c[2].x,
            m.c[2].e[1].indicator_var, m.c[2].e[1].x,
            m.c[2].e[2].indicator_var, m.c[2].e[2].x,
            m.c[2].b.x,
            m.c[2].d.indicator_var,    m.c[2].d.x,

            m.e[1].indicator_var,      m.e[1].x,
            m.e[1].c[1].x,             m.e[1].c[2].x,
            m.e[1].e[1].indicator_var, m.e[1].e[1].x,
            m.e[1].e[2].indicator_var, m.e[1].e[2].x,
            m.e[1].b.x,
            m.e[1].d.indicator_var,    m.e[1].d.x,
            m.e[2].indicator_var,      m.e[2].x,
            m.e[2].c[1].x,             m.e[2].c[2].x,
            m.e[2].e[1].indicator_var, m.e[2].e[1].x,
            m.e[2].e[2].indicator_var, m.e[2].e[2].x,
            m.e[2].b.x,
            m.e[2].d.indicator_var,    m.e[2].d.x,

            m.b.x,
            m.b.c[1].x,             m.b.c[2].x,
            m.b.e[1].indicator_var, m.b.e[1].x,
            m.b.e[2].indicator_var, m.b.e[2].x,
            m.b.b.x,
            m.b.d.indicator_var,    m.b.d.x,

            m.d.indicator_var,      m.d.x,
            m.d.c[1].x,             m.d.c[2].x,
            m.d.e[1].indicator_var, m.d.e[1].x,
            m.d.e[2].indicator_var, m.d.e[2].x,
            m.d.b.x,
            m.d.d.indicator_var,    m.d.d.x,
        )]
        test = list(x.name for x in m.component_data_objects(
            Var, descend_into=(Block,Disjunct) ))
        self.assertEqual(test, ref)


    def test_deepcopy(self):
        m = ConcreteModel()
        m.x = Var()
        m.y = Var([1])
        m.c = Constraint(expr=m.x**2 + m.y[1] <= 5)
        m.b = Block()
        m.b.x = Var()
        m.b.y = Var([1,2])
        m.b.c = Constraint(expr=m.x**2 + m.y[1] + m.b.x**2 + m.b.y[1] <= 10)

        n = deepcopy(m)
        self.assertNotEqual(id(m), id(n))

        self.assertNotEqual(id(m.x), id(n.x))
        self.assertIs(m.x.parent_block(), m)
        self.assertIs(m.x.parent_component(), m.x)
        self.assertIs(n.x.parent_block(), n)
        self.assertIs(n.x.parent_component(), n.x)

        self.assertNotEqual(id(m.y), id(n.y))
        self.assertIs(m.y.parent_block(), m)
        self.assertIs(m.y[1].parent_component(), m.y)
        self.assertIs(n.y.parent_block(), n)
        self.assertIs(n.y[1].parent_component(), n.y)

        self.assertNotEqual(id(m.c), id(n.c))
        self.assertIs(m.c.parent_block(), m)
        self.assertIs(m.c.parent_component(), m.c)
        self.assertIs(n.c.parent_block(), n)
        self.assertIs(n.c.parent_component(), n.c)
        self.assertEqual(
            sorted(id(x) for x in identify_variables(m.c.body)),
            sorted(id(x) for x in (m.x,m.y[1])),
        )
        self.assertEqual(
            sorted(id(x) for x in identify_variables(n.c.body)),
            sorted(id(x) for x in (n.x,n.y[1])),
        )

        self.assertNotEqual(id(m.b), id(n.b))
        self.assertIs(m.b.parent_block(), m)
        self.assertIs(m.b.parent_component(), m.b)
        self.assertIs(n.b.parent_block(), n)
        self.assertIs(n.b.parent_component(), n.b)

        self.assertNotEqual(id(m.b.x), id(n.b.x))
        self.assertIs(m.b.x.parent_block(), m.b)
        self.assertIs(m.b.x.parent_component(), m.b.x)
        self.assertIs(n.b.x.parent_block(), n.b)
        self.assertIs(n.b.x.parent_component(), n.b.x)

        self.assertNotEqual(id(m.b.y), id(n.b.y))
        self.assertIs(m.b.y.parent_block(), m.b)
        self.assertIs(m.b.y[1].parent_component(), m.b.y)
        self.assertIs(n.b.y.parent_block(), n.b)
        self.assertIs(n.b.y[1].parent_component(), n.b.y)

        self.assertNotEqual(id(m.b.c), id(n.b.c))
        self.assertIs(m.b.c.parent_block(), m.b)
        self.assertIs(m.b.c.parent_component(), m.b.c)
        self.assertIs(n.b.c.parent_block(), n.b)
        self.assertIs(n.b.c.parent_component(), n.b.c)
        self.assertEqual(
            sorted(id(x) for x in identify_variables(m.b.c.body)),
            sorted(id(x) for x in (m.x, m.y[1], m.b.x, m.b.y[1])),
        )
        self.assertEqual(
            sorted(id(x) for x in identify_variables(n.b.c.body)),
            sorted(id(x) for x in (n.x, n.y[1], n.b.x, n.b.y[1])),
        )

    def test_clone_model(self):
        m = ConcreteModel()
        m.x = Var()
        m.y = Var([1])
        m.c = Constraint(expr=m.x**2 + m.y[1] <= 5)
        m.b = Block()
        m.b.x = Var()
        m.b.y = Var([1,2])
        m.b.c = Constraint(expr=m.x**2 + m.y[1] + m.b.x**2 + m.b.y[1] <= 10)

        n = m.clone()
        self.assertNotEqual(id(m), id(n))

        self.assertNotEqual(id(m.x), id(n.x))
        self.assertIs(m.x.parent_block(), m)
        self.assertIs(m.x.parent_component(), m.x)
        self.assertIs(n.x.parent_block(), n)
        self.assertIs(n.x.parent_component(), n.x)

        self.assertNotEqual(id(m.y), id(n.y))
        self.assertIs(m.y.parent_block(), m)
        self.assertIs(m.y[1].parent_component(), m.y)
        self.assertIs(n.y.parent_block(), n)
        self.assertIs(n.y[1].parent_component(), n.y)

        self.assertNotEqual(id(m.c), id(n.c))
        self.assertIs(m.c.parent_block(), m)
        self.assertIs(m.c.parent_component(), m.c)
        self.assertIs(n.c.parent_block(), n)
        self.assertIs(n.c.parent_component(), n.c)
        self.assertEqual(
            sorted(id(x) for x in identify_variables(m.c.body)),
            sorted(id(x) for x in (m.x,m.y[1])),
        )
        self.assertEqual(
            sorted(id(x) for x in identify_variables(n.c.body)),
            sorted(id(x) for x in (n.x,n.y[1])),
        )

        self.assertNotEqual(id(m.b), id(n.b))
        self.assertIs(m.b.parent_block(), m)
        self.assertIs(m.b.parent_component(), m.b)
        self.assertIs(n.b.parent_block(), n)
        self.assertIs(n.b.parent_component(), n.b)

        self.assertNotEqual(id(m.b.x), id(n.b.x))
        self.assertIs(m.b.x.parent_block(), m.b)
        self.assertIs(m.b.x.parent_component(), m.b.x)
        self.assertIs(n.b.x.parent_block(), n.b)
        self.assertIs(n.b.x.parent_component(), n.b.x)

        self.assertNotEqual(id(m.b.y), id(n.b.y))
        self.assertIs(m.b.y.parent_block(), m.b)
        self.assertIs(m.b.y[1].parent_component(), m.b.y)
        self.assertIs(n.b.y.parent_block(), n.b)
        self.assertIs(n.b.y[1].parent_component(), n.b.y)

        self.assertNotEqual(id(m.b.c), id(n.b.c))
        self.assertIs(m.b.c.parent_block(), m.b)
        self.assertIs(m.b.c.parent_component(), m.b.c)
        self.assertIs(n.b.c.parent_block(), n.b)
        self.assertIs(n.b.c.parent_component(), n.b.c)
        self.assertEqual(
            sorted(id(x) for x in identify_variables(m.b.c.body)),
            sorted(id(x) for x in (m.x, m.y[1], m.b.x, m.b.y[1])),
        )
        self.assertEqual(
            sorted(id(x) for x in identify_variables(n.b.c.body)),
            sorted(id(x) for x in (n.x, n.y[1], n.b.x, n.b.y[1])),
        )

    def test_clone_subblock(self):
        m = ConcreteModel()
        m.x = Var()
        m.y = Var([1])
        m.c = Constraint(expr=m.x**2 + m.y[1] <= 5)
        m.b = Block()
        m.b.x = Var()
        m.b.y = Var([1,2])
        m.b.c = Constraint(expr=m.x**2 + m.y[1] + m.b.x**2 + m.b.y[1] <= 10)

        nb = m.b.clone()

        self.assertNotEqual(id(m.b), id(nb))
        self.assertIs(m.b.parent_block(), m)
        self.assertIs(m.b.parent_component(), m.b)
        self.assertIs(nb.parent_block(), None)
        self.assertIs(nb.parent_component(), nb)

        self.assertNotEqual(id(m.b.x), id(nb.x))
        self.assertIs(m.b.x.parent_block(), m.b)
        self.assertIs(m.b.x.parent_component(), m.b.x)
        self.assertIs(nb.x.parent_block(), nb)
        self.assertIs(nb.x.parent_component(), nb.x)

        self.assertNotEqual(id(m.b.y), id(nb.y))
        self.assertIs(m.b.y.parent_block(), m.b)
        self.assertIs(m.b.y[1].parent_component(), m.b.y)
        self.assertIs(nb.y.parent_block(), nb)
        self.assertIs(nb.y[1].parent_component(), nb.y)

        self.assertNotEqual(id(m.b.c), id(nb.c))
        self.assertIs(m.b.c.parent_block(), m.b)
        self.assertIs(m.b.c.parent_component(), m.b.c)
        self.assertIs(nb.c.parent_block(), nb)
        self.assertIs(nb.c.parent_component(), nb.c)
        self.assertEqual(
            sorted(id(x) for x in identify_variables(m.b.c.body)),
            sorted(id(x) for x in (m.x, m.y[1], m.b.x, m.b.y[1])),
        )
        self.assertEqual(
            sorted(id(x) for x in identify_variables(nb.c.body)),
            sorted(id(x) for x in (m.x, m.y[1], nb.x, nb.y[1])),
        )

    @unittest.skipIf(not 'glpk' in solvers, "glpk solver is not available")
    def test_solve1(self):
        model = Block(concrete=True)
        model.A = RangeSet(1,4)
        model.x = Var(model.A, bounds=(-1,1))
        def obj_rule(model):
            return summation(model.x)
        model.obj = Objective(rule=obj_rule)
        def c_rule(model):
            expr = 0
            for i in model.A:
                expr += i*model.x[i]
            return expr == 0
        model.c = Constraint(rule=c_rule)
        opt = SolverFactory('glpk')
        results = opt.solve(model, symbolic_solver_labels=True)
        model.solutions.store_to(results)
        results.write(filename=join(currdir,"solve1.out"), format='json')
        self.assertMatchesJsonBaseline(
            join(currdir,"solve1.out"), join(currdir,"solve1.txt"),
            tolerance=1e-4)
        #
        def d_rule(model):
            return model.x[1] >= 0
        model.d = Constraint(rule=d_rule)
        model.d.deactivate()
        results = opt.solve(model)
        model.solutions.store_to(results)
        results.write(filename=join(currdir,"solve1x.out"), format='json')
        self.assertMatchesJsonBaseline(
            join(currdir,"solve1x.out"), join(currdir,"solve1.txt"),
            tolerance=1e-4)
        #
        model.d.activate()
        results = opt.solve(model)
        model.solutions.store_to(results)
        results.write(filename=join(currdir,"solve1a.out"), format='json')
        self.assertMatchesJsonBaseline(
            join(currdir,"solve1a.out"), join(currdir,"solve1a.txt"),
            tolerance=1e-4)
        #
        model.d.deactivate()
        def e_rule(model, i):
            return model.x[i] >= 0
        model.e = Constraint(model.A, rule=e_rule)
        for i in model.A:
            model.e[i].deactivate()
        results = opt.solve(model)
        model.solutions.store_to(results)
        results.write(filename=join(currdir,"solve1y.out"), format='json')
        self.assertMatchesJsonBaseline(
            join(currdir,"solve1y.out"), join(currdir,"solve1.txt"),
            tolerance=1e-4)
        #
        model.e.activate()
        results = opt.solve(model)
        model.solutions.store_to(results)
        results.write(filename=join(currdir,"solve1b.out"), format='json')
        self.assertMatchesJsonBaseline(
            join(currdir,"solve1b.out"), join(currdir,"solve1b.txt"),
            tolerance=1e-4)

    @unittest.skipIf(not 'glpk' in solvers, "glpk solver is not available")
    def test_solve4(self):
        model = Block(concrete=True)
        model.A = RangeSet(1,4)
        model.x = Var(model.A, bounds=(-1,1))
        def obj_rule(model):
            return summation(model.x)
        model.obj = Objective(rule=obj_rule)
        def c_rule(model):
            expr = 0
            for i in model.A:
                expr += i*model.x[i]
            return expr == 0
        model.c = Constraint(rule=c_rule)
        opt = SolverFactory('glpk')
        results = opt.solve(model, symbolic_solver_labels=True)
        model.solutions.store_to(results)
        results.write(filename=join(currdir,'solve4.out'), format='json')
        self.assertMatchesJsonBaseline(
            join(currdir,"solve4.out"), join(currdir,"solve1.txt"),
            tolerance=1e-4)

    @unittest.skipIf(not 'glpk' in solvers, "glpk solver is not available")
    def test_solve6(self):
        #
        # Test that solution values have complete block names:
        #   b.obj
        #   b.x
        #
        model = Block(concrete=True)
        model.y = Var(bounds=(-1,1))
        model.b = Block()
        model.b.A = RangeSet(1,4)
        model.b.x = Var(model.b.A, bounds=(-1,1))
        def obj_rule(block):
            return summation(block.x)
        model.b.obj = Objective(rule=obj_rule)
        def c_rule(model):
            expr = model.y
            for i in model.b.A:
                expr += i*model.b.x[i]
            return expr == 0
        model.c = Constraint(rule=c_rule)
        opt = SolverFactory('glpk')
        results = opt.solve(model, symbolic_solver_labels=True)
        model.solutions.store_to(results)
        results.write(filename=join(currdir,'solve6.out'), format='json')
        self.assertMatchesJsonBaseline(
            join(currdir,"solve6.out"), join(currdir,"solve6.txt"),
            tolerance=1e-4)

    @unittest.skipIf(not 'glpk' in solvers, "glpk solver is not available")
    def test_solve7(self):
        #
        # Test that solution values are writen with appropriate
        # quotations in results
        #
        model = Block(concrete=True)
        model.y = Var(bounds=(-1,1))
        model.A = RangeSet(1,4)
        model.B = Set(initialize=['A B', 'C,D', 'E'])
        model.x = Var(model.A, model.B, bounds=(-1,1))
        def obj_rule(model):
            return summation(model.x)
        model.obj = Objective(rule=obj_rule)
        def c_rule(model):
            expr = model.y
            for i in model.A:
                for j in model.B:
                    expr += i*model.x[i,j]
            return expr == 0
        model.c = Constraint(rule=c_rule)
        opt = SolverFactory('glpk')
        results = opt.solve(model, symbolic_solver_labels=True)
        #model.display()
        model.solutions.store_to(results)
        results.write(filename=join(currdir,'solve7.out'), format='json')
        self.assertMatchesJsonBaseline(
            join(currdir,"solve7.out"), join(currdir,"solve7.txt"),
            tolerance=1e-4)


    def test_abstract_index(self):
        model = AbstractModel()
        model.A = Set()
        model.B = Set()
        model.C = model.A | model.B
        model.x = Block(model.C)

    def test_decorated_definition(self):
        model = ConcreteModel()
        model.I = Set(initialize=[1,2,3])
        model.x = Var(model.I)

        @model.Constraint()
        def scalar_constraint(m):
            return m.x[1]**2 <= 0

        self.assertTrue(hasattr(model, 'scalar_constraint'))
        self.assertIs(model.scalar_constraint._type, Constraint)
        self.assertEqual(len(model.scalar_constraint), 1)

        @model.Constraint(model.I)
        def vector_constraint(m, i):
            return m.x[i]**2 <= 0

        self.assertTrue(hasattr(model, 'vector_constraint'))
        self.assertIs(model.vector_constraint._type, Constraint)
        self.assertEqual(len(model.vector_constraint), 3)

if __name__ == "__main__":
    unittest.main()<|MERGE_RESOLUTION|>--- conflicted
+++ resolved
@@ -29,13 +29,10 @@
 from pyomo.core.base.block import SimpleBlock
 from pyomo.core.base.expr import identify_variables
 from pyomo.opt import *
-<<<<<<< HEAD
+
+from pyomo.gdp import Disjunct
 
 solvers = check_available_solvers('glpk')
-
-=======
-from pyomo.gdp import Disjunct
->>>>>>> cf0e1764
 
 class DerivedBlock(SimpleBlock):
     def __init__(self, *args, **kwargs):
